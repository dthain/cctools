--- conflicted
+++ resolved
@@ -44,19 +44,12 @@
 	{NULL, NULL, NULL, NULL, NULL, NULL, NULL},
 };
 
-<<<<<<< HEAD
-#define BATCH_JOB_SYSTEMS  "local, wq, condor, sge, torque, mesos, moab, slurm, chirp, amazon, dryrun"
-
-const struct batch_queue_module * const batch_queue_modules[] = {
-	&batch_queue_amazon,
-#ifdef CCTOOLS_WITH_CHIRP
-=======
-#define BATCH_JOB_SYSTEMS  "local, wq, condor, sge, torque, moab, slurm, chirp, amazon, lambda, dryrun"
+#define BATCH_JOB_SYSTEMS  "local, wq, condor, sge, torque, mesos, moab, slurm, chirp, amazon, lambda, dryrun"
 
 const struct batch_queue_module * const batch_queue_modules[] = {
 	&batch_queue_amazon,
 	&batch_queue_lambda,
->>>>>>> c3f5d984
+#ifdef CCTOOLS_WITH_CHIRP
 	&batch_queue_chirp,
 #endif
 	&batch_queue_cluster,
