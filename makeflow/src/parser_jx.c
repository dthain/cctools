--- conflicted
+++ resolved
@@ -195,69 +195,44 @@
 		return 0;
 	}
 
-	struct jx *type = jx_lookup(j, "type");
-
-<<<<<<< HEAD
-	if (makeflow && command) {
-        report_error(j->line, "rule is invalid because it defines both a command and a submakeflow.", NULL);
-		return 0;
-	}
-
-	if (jx_istype(command, JX_STRING)) {
-		debug(D_MAKEFLOW_PARSER, "command: %s", command->u.string_value);
-		dag_node_set_command(n, command->u.string_value);
-	} else if (jx_istype(makeflow, JX_OBJECT)) {
-		const char *path = jx_lookup_string(makeflow, "path");
-		const char *cwd = jx_lookup_string(makeflow, "cwd");
-
-		if (!path) {
-            report_error(makeflow->line, "submakeflow must specify the \"path\" key.", NULL);
-			return 0;
-		}
-		debug(D_MAKEFLOW_PARSER, "Line %u: Submakeflow at %s", makeflow->line, path);
-		dag_node_set_submakeflow(n, path, cwd);
-		if (cwd) {
-			debug(D_MAKEFLOW_PARSER, "working directory %s", cwd);
-=======
-	struct jx *makeflow = NULL;
-	struct jx *command = NULL;
-
-	if(jx_istype(type, JX_STRING)){
-		if(!strcmp(type->u.string_value, "makeflow")){
-			makeflow = jx_lookup(j, "makeflow");
-		}
-		else {
-			command = jx_lookup(j, "command");
-		}
-	}
-	else{
-		command = jx_lookup(j, "command");
+	const char *type = jx_lookup_string(j,"type");
+	const char *command = 0;
+	const char *makeflow = 0;
+
+	if(type) {
+		if(!strcmp(type,"command")) {
+			command = jx_lookup_string(j,"command");
+		} else if(!strcmp(type,"makeflow")) {
+			makeflow = jx_lookup_string(j,"makeflow");
+		} else {
+			report_error(j->line,"type must be \"command\" or \"makeflow\"",0);
+			return 0;
+		}
+	} else {
+		command = jx_lookup_string(j,"command");
 	}
 
 	if (!makeflow && !command) {
-		debug(D_MAKEFLOW_PARSER|D_NOTICE,
-			"Rule at line %u: command or submakeflow must be defined",
-			j->line);
-		return 0;
-	}
-
-	n->nested_job = 0;
-	if (jx_match_string(command, (char **) &n->command)) {
-		debug(D_MAKEFLOW_PARSER, "command: %s", n->command);
-	} else if (jx_match_string(makeflow, (char **) &n->makeflow_dag)) {
+		report_error(j->line,"no command defined",0);
+		return 0;
+	}
+
+	if(command) {
+		n->nested_job = 0;
+		dag_node_set_command(n,command);
+	} else if(makeflow) {
 		n->nested_job = 1;
-		debug(D_MAKEFLOW_PARSER, "Line %u: Submakeflow at %s", makeflow->line, n->makeflow_dag);
-		struct jx *args= jx_lookup(j, "args");
+		dag_node_set_submakeflow(n,makeflow,0);
+
+		struct jx *args = jx_lookup(j, "args");
 		if (jx_istype(args, JX_OBJECT)) {
-			n->makeflow_args = jx_copy(args);;
->>>>>>> 320113b0
+			n->makeflow_args = jx_copy(args);
 		} else {
-			debug(D_MAKEFLOW_PARSER,
-				"Sub-Makeflow at line %u: Argument list not specified",
-				makeflow->line);
-		}
-	} else {
-        report_error(j->line, "rule neither defines a command nor a submakeflow.", NULL);
+			report_error(j->line,"args to sub-workflow must be an object",0);
+			return 0;
+		}
+	} else {
+	        report_error(j->line, "rule neither defines a command nor a submakeflow",0);
 		return 0;
 	}
 
