/*
Copyright (C) 2008- The University of Notre Dame
This software is distributed under the GNU General Public License.
See the file COPYING for details.
*/

#include "auth_all.h"
#include "auth_ticket.h"
#include "batch_job.h"
#include "cctools.h"
#include "copy_stream.h"
#include "create_dir.h"
#include "debug.h"
#include "getopt_aux.h"
#include "hash_table.h"
#include "int_sizes.h"
#include "itable.h"
#include "link.h"
#include "list.h"
#include "load_average.h"
#include "macros.h"
#include "path.h"
#include "random.h"
#include "rmonitor.h"
#include "stringtools.h"
#include "work_queue.h"
#include "work_queue_catalog.h"
#include "xxmalloc.h"
#include "jx.h"
#include "jx_match.h"
#include "jx_parse.h"
<<<<<<< HEAD
#include "jx_getopt.h"
=======
#include "jx_print.h"
>>>>>>> 320113b0
#include "create_dir.h"
#include "sha1.h"

#include "dag.h"
#include "dag_node.h"
#include "dag_node_footprint.h"
#include "dag_visitors.h"
#include "parser.h"
#include "parser_jx.h"

#ifdef CCTOOLS_WITH_MPI
#include <mpi.h>
#endif

#include "makeflow_summary.h"
#include "makeflow_gc.h"
#include "makeflow_log.h"
#include "makeflow_wrapper.h"
#include "makeflow_wrapper_umbrella.h"
#include "makeflow_mounts.h"
#include "makeflow_wrapper_enforcement.h"
#include "makeflow_catalog_reporter.h"
#include "makeflow_local_resources.h"
#include "makeflow_hook.h"

#include <fcntl.h>
#include <sys/stat.h>
#include <sys/types.h>
#include <libgen.h>
#include <time.h>

#include <assert.h>
#include <unistd.h>
#include <errno.h>
#include <signal.h>
#include <stdio.h>
#include <stdlib.h>
#include <string.h>
#include <stdbool.h>

/*
Code organization notes:

- The modules dag/dag_node/dag_file etc contain the data structures that
represent the dag structure by itself.  Functions named dag_*() create
and manipulate those data structures, but do not execute the dag itself.
These are shared between makeflow and other tools that read and manipulate
the dag, like makeflow_viz, makeflow_linker, and so forth.

- The modules makeflow/makeflow_log/makeflow_gc etc contain the functions
that execute the dag by invoking batch operations, processing the log, etc.
These are all functions named makeflow_*() to distinguish them from dag_*().

- The separation between dag structure and execution state is imperfect,
because some of the execution state (note states, node counts, etc)
is stored in struct dag and struct dag_node.  Perhaps this can be improved.

- All operations on files should use the batch_fs_*() functions, rather
than invoking Unix I/O directly.  This is because some batch systems
(Hadoop, Confuga, etc) also include the storage where the files to be
accessed are located.

- APIs like work_queue_* should be indirectly accessed by setting options
in Batch Job using batch_queue_set_option. See batch_job_work_queue.c for
an example.
*/

#define MAX_REMOTE_JOBS_DEFAULT 100

extern int batch_job_verbose_jobnames;

static sig_atomic_t makeflow_abort_flag = 0;
static int makeflow_failed_flag = 1; // Makeflow fails by default. This is changed at dag start to indicate correct start.
static int makeflow_submit_timeout = 3600;
static int makeflow_retry_flag = 0;
static int makeflow_retry_max = 5;

/* makeflow_gc_method indicates the type of garbage collection
 * indicated by the user. Refer to makeflow_gc.h for specifics */
static makeflow_gc_method_t makeflow_gc_method = MAKEFLOW_GC_NONE;
/* Disk size at which point GC is run */
static uint64_t makeflow_gc_size   = 0;
/* # of files after which GC is run */
static int makeflow_gc_count  = -1;
/* Iterations of wait loop prior ot GC check */
static int makeflow_gc_barrier = 1;
/* Determines next gc_barrier to make checks less frequent with large number of tasks */
static double makeflow_gc_task_ratio = 0.05;

static batch_queue_type_t batch_queue_type = BATCH_QUEUE_TYPE_LOCAL;
static struct batch_queue *local_queue = 0;
static struct batch_queue *remote_queue = 0;

struct batch_queue * makeflow_get_remote_queue(){
	return remote_queue;
}

struct batch_queue * makeflow_get_local_queue(){
	return local_queue;
}

struct batch_queue * makeflow_get_queue(struct dag_node *n){
	if(n->local_job && local_queue) {
		return local_queue;
	} else {
		return remote_queue;
	}
}

static struct rmsummary *local_resources = 0;

static int local_jobs_max = 1;
static int remote_jobs_max = MAX_REMOTE_JOBS_DEFAULT;

static char *project = NULL;
static int port = 0;
static int output_len_check = 0;
static int skip_file_check = 0;

static int cache_mode = 1;

static char *parrot_path = "./parrot_run";

/*
Wait upto this many seconds for an output file of a succesfull task
to appear on the local filesystem (e.g, to deal with NFS
semantics.
*/
static int file_creation_patience_wait_time = 0;

/*
Write a verbose transaction log with SYMBOL tags.
SYMBOLs are category labels (SYMBOLs should be deprecated
once weaver/pbui tools are updated.)
*/
static int log_verbose_mode = 0;

static struct makeflow_wrapper *wrapper = 0;
static struct makeflow_wrapper *enforcer = 0;
static struct makeflow_wrapper_umbrella *umbrella = 0;

static int catalog_reporting_on = 0;

static char *mountfile = NULL;
static char *mount_cache = NULL;
static int use_mountfile = 0;

static int should_send_all_local_environment = 0;

/*
Determines if this is a local job that will consume
local resources, regardless of the batch queue type.
*/

static int is_local_job( struct dag_node *n )
{
	return n->local_job || batch_queue_type==BATCH_QUEUE_TYPE_LOCAL;
}

/*
Generates file list for node based on node files, wrapper
input files, and monitor input files. Relies on %% nodeid
replacement for monitor file names.
*/

void makeflow_generate_files( struct dag_node *n, struct batch_task *task )
{
	if(wrapper)  makeflow_wrapper_generate_files(task, wrapper->input_files, wrapper->output_files, n, wrapper);
	if(enforcer) makeflow_wrapper_generate_files(task, enforcer->input_files, enforcer->output_files, n, enforcer);
	if(umbrella) makeflow_wrapper_generate_files(task, umbrella->wrapper->input_files, umbrella->wrapper->output_files, n, umbrella->wrapper);
}

/*
Expand a dag_node into a text list of input files,
output files, and a command, by applying all wrappers
and settings.  Used at both job submission and completion
to obtain identical strings.
*/

static void makeflow_node_expand( struct dag_node *n, struct batch_queue *queue, struct batch_task *task )
{
	makeflow_generate_files(n, task);

	if(n->nested_job) {
		char *context_content = jx_print_string(n->makeflow_args);
		char *tag = string_format("%s.%u", strdup(n->makeflow_dag), (unsigned)time(NULL));
		char *context_title = string_format("context.jx.%s", tag);
		n->context_file = context_title;
		FILE *context_file = fopen(context_title, "w");
		if(!context_file){
			fprintf(stderr, "Erorr creating file: %s\n", strerror(errno));
			exit(1);
		}
		fputs(context_content, context_file);
		fclose(context_file);
		n->log_file = string_format("%s.makeflowlog", tag);
		makeflow_hook_add_input_file(n->d, task, n->makeflow_dag, NULL);
		makeflow_hook_add_input_file(n->d, task, context_title, NULL);
		makeflow_hook_add_output_file(n->d, task, n->log_file, NULL);
		n->sub_dir = string_format("%s.%u", n->makeflow_dag, n->nodeid);
	}

	/* Expand the command according to each of the wrappers */
	makeflow_wrap_wrapper(task, n, wrapper);
	makeflow_wrap_enforcer(task, n, enforcer);
	makeflow_wrap_umbrella(task, n, umbrella, queue);
}

char *submakeflow_command_create(struct dag_node *n, struct list **input_list, struct list **output_list){
	struct list_node *file;
	char * input_string = NULL;
	list_first_item(*input_list);
	file = list_next_item(*input_list);
	while(file){
		char *remote_file = NULL;
		struct dag_file *orig_file = (struct dag_file *) hash_table_lookup(n->d->files, (char *) file->data);
		if((remote_file = itable_lookup(n->remote_names, (uintptr_t) orig_file))) { }
		else remote_file = file->data;
		input_string = string_combine(input_string, string_format("cp -R %s %s/%s&& ", (char *) file->data, n->sub_dir, remote_file));
		file = list_next_item(*input_list);
	}

	char * output_string = NULL;
	list_first_item(*output_list);
	file = list_next_item(*output_list);
	struct list_node *next_file = list_next_item(*output_list);
	while(file){
		char *remote_file = NULL;
		struct dag_file *orig_file = (struct dag_file *) hash_table_lookup(n->d->files, (char *) file->data);
		if((remote_file = itable_lookup(n->remote_names, (uintptr_t) orig_file))) { }
		else remote_file = file->data;
		if(next_file) output_string = string_combine(output_string, string_format("cp -R %s ../%s&& ", remote_file, (char *) file->data));
		else  output_string = string_combine(output_string, string_format("cp -R %s ../%s", remote_file, (char *) file->data));
		file = next_file;
		next_file = list_next_item(*output_list);
	}
	// Explitly pass in name of desired log file
	//char * new_command = string_format("mkdir %s; %s cd %s; makeflow -T local -j %d --makeflow-log=\"%s\" --jx %s --jx-context=\"%s\"; %s cd ../; rm -rf %s; rm %s;", n->sub_dir, input_string, n->sub_dir, n->local_jobs_avail, n->log_file, n->makeflow_dag, n->context_file, output_string, n->sub_dir, n->context_file);
	char * new_command = string_format("mkdir %s&& %s (cd %s&& makeflow -T local --local-cores=1 --makeflow-log=\"%s\" --jx %s --jx-context=\"%s\"&& %s); status=$?; rm -rf %s; rm %s; exit $status;", n->sub_dir, input_string, n->sub_dir, n->log_file, n->makeflow_dag, n->context_file, output_string, n->sub_dir, n->context_file);
	return new_command;
}

/*
Abort one job in a given batch queue.
*/

static void makeflow_abort_job( struct dag *d, struct dag_node *n, struct batch_queue *q, uint64_t jobid, const char *name )
{
	printf("aborting %s job %" PRIu64 "\n", name, jobid);

	batch_job_remove(q, jobid);

	makeflow_hook_node_abort(n);
	makeflow_log_state_change(d, n, DAG_NODE_STATE_ABORTED);

	struct batch_file *bf;
	struct dag_file *df;

	/* Create generic task if one does not exist. This occurs in log recovery. */
	if(!n->task){
		n->task = dag_node_to_batch_task(n, makeflow_get_queue(n), should_send_all_local_environment);

		/* This augments the task struct, should be replaced with hook in future. */
		makeflow_node_expand(n, q, n->task);
	}

	/* Clean all files associated with task, includes node and hook files. */
	list_first_item(n->task->output_files);
	while((bf = list_next_item(n->task->output_files))){
		df = dag_file_lookup_or_create(d, bf->outer_name);
		makeflow_clean_file(d, q, df);
	}

	makeflow_clean_node(d, q, n);
}

/*
Abort the dag by removing all batch jobs from all queues.
*/

static void makeflow_abort_all(struct dag *d)
{
	uint64_t jobid;
	struct dag_node *n;

	printf("got abort signal...\n");

	itable_firstkey(d->local_job_table);
	while(itable_nextkey(d->local_job_table, &jobid, (void **) &n)) {
		makeflow_abort_job(d,n,local_queue,jobid,"local");
	}

	itable_firstkey(d->remote_job_table);
	while(itable_nextkey(d->remote_job_table, &jobid, (void **) &n)) {
		makeflow_abort_job(d,n,remote_queue,jobid,"remote");
	}
}

static void makeflow_node_force_rerun(struct itable *rerun_table, struct dag *d, struct dag_node *n);
static void makeflow_node_complete(struct dag *d, struct dag_node *n, struct batch_queue *queue, struct batch_task *task);

/*
Decide whether to rerun a node based on batch and file system status. The silent
option was added for to prevent confusing debug output when in clean mode. When
clean_mode is not NONE we silence the node reseting output.
*/

void makeflow_node_decide_rerun(struct itable *rerun_table, struct dag *d, struct dag_node *n, int silent)
{
	struct dag_file *f;

	if(itable_lookup(rerun_table, n->nodeid))
		return;

	// Below are a bunch of situations when a node has to be rerun.

	// If a job was submitted to Condor, then just reconnect to it.
	if(n->state == DAG_NODE_STATE_RUNNING && !(n->local_job && local_queue) && batch_queue_type == BATCH_QUEUE_TYPE_CONDOR) {
		// Reconnect the Condor jobs
		if(!silent) fprintf(stderr, "rule still running: %s\n", n->command);
		itable_insert(d->remote_job_table, n->jobid, n);

		// Otherwise, we cannot reconnect to the job, so rerun it
	} else if(n->state == DAG_NODE_STATE_RUNNING || n->state == DAG_NODE_STATE_FAILED || n->state == DAG_NODE_STATE_ABORTED) {
		if(!silent) fprintf(stderr, "will retry failed rule: %s\n", n->command);
		goto rerun;
	}
	// Rerun if an input file has been updated since the last execution.
	list_first_item(n->source_files);
	while((f = list_next_item(n->source_files))) {
		if(dag_file_should_exist(f)) {
			continue;
		} else {
			if(!f->created_by) {
				if(!silent) fprintf(stderr, "makeflow: input file %s does not exist and is not created by any rule.\n", f->filename);
				exit(1);
			} else {
				/* If input file is missing, but node completed and file was garbage, then avoid rerunning. */
				if(n->state == DAG_NODE_STATE_COMPLETE && f->state == DAG_FILE_STATE_DELETE) {
					continue;
				}
				goto rerun;
			}
		}
	}

	// Rerun if an output file is missing.
	list_first_item(n->target_files);
	while((f = list_next_item(n->target_files))) {
		if(dag_file_should_exist(f))
			continue;
		/* If output file is missing, but node completed and file was gc'ed, then avoid rerunning. */
		if(n->state == DAG_NODE_STATE_COMPLETE && f->state == DAG_FILE_STATE_DELETE)
			continue;
		goto rerun;
	}

	// Do not rerun this node
	return;

	  rerun:
	makeflow_node_force_rerun(rerun_table, d, n);
}

/*
Reset all state to cause a node to be re-run.
*/

void makeflow_node_force_rerun(struct itable *rerun_table, struct dag *d, struct dag_node *n)
{
	struct dag_node *p;
	struct batch_file *bf;
	struct dag_file *f1;
	struct dag_file *f2;
	int child_node_found;

	if(itable_lookup(rerun_table, n->nodeid))
		return;

	// Mark this node as having been rerun already
	itable_insert(rerun_table, n->nodeid, n);

	// Remove running batch jobs
	if(n->state == DAG_NODE_STATE_RUNNING) {
		if(n->local_job && local_queue) {
			batch_job_remove(local_queue, n->jobid);
			itable_remove(d->local_job_table, n->jobid);
		} else {
			batch_job_remove(remote_queue, n->jobid);
			itable_remove(d->remote_job_table, n->jobid);
		}
	}

	if(!n->task){
		n->task = dag_node_to_batch_task(n, makeflow_get_queue(n), should_send_all_local_environment);

		/* This augments the task struct, should be replaced with hook in future. */
		makeflow_node_expand(n, makeflow_get_queue(n), n->task);
	}

	// Clean up things associated with this node
	list_first_item(n->task->output_files);
	while((bf = list_next_item(n->task->output_files))) {
		f1 = dag_file_lookup_or_create(d, bf->outer_name);
		makeflow_clean_file(d, remote_queue, f1);
	}

	makeflow_clean_node(d, remote_queue, n);
	makeflow_log_state_change(d, n, DAG_NODE_STATE_WAITING);

	// For each parent node, rerun it if input file was garbage collected
	list_first_item(n->source_files);
	while((f1 = list_next_item(n->source_files))) {
		if(dag_file_should_exist(f1))
			continue;

		p = f1->created_by;
		if(p) {
			makeflow_node_force_rerun(rerun_table, d, p);
			f1->reference_count += 1;
		}
	}

	// For each child node, rerun it
	list_first_item(n->target_files);
	while((f1 = list_next_item(n->target_files))) {
		for(p = d->nodes; p; p = p->next) {
			child_node_found = 0;

			list_first_item(p->source_files);
			while((f2 = list_next_item(n->source_files))) {
				if(!strcmp(f1->filename, f2->filename)) {
					child_node_found = 1;
					break;
				}
			}
			if(child_node_found) {
				makeflow_node_force_rerun(rerun_table, d, p);
			}
		}
	}
}

/*
Update nested jobs with appropriate number of local jobs
(total local jobs max / maximum number of concurrent nests).
*/

static void makeflow_prepare_nested_jobs(struct dag *d)
{
	int dag_nested_width = dag_width(d, 1);
	int update_dag_nests = 1;
	char *s = getenv("MAKEFLOW_UPDATE_NESTED_JOBS");
	if(s)
		update_dag_nests = atoi(s);

	if(dag_nested_width > 0 && update_dag_nests) {
		dag_nested_width = MIN(dag_nested_width, local_jobs_max);
		struct dag_node *n;
		for(n = d->nodes; n; n = n->next) {
			if(n->nested_job && ((n->local_job && local_queue) || batch_queue_type == BATCH_QUEUE_TYPE_LOCAL)) {
				n->local_jobs_avail = local_jobs_max / dag_nested_width;
			}
		}
	}
}

/*
Submit one fully formed job, retrying failures up to the makeflow_submit_timeout.
This is necessary because busy batch systems occasionally do not accept a job submission.
*/

static int makeflow_node_submit_retry( struct batch_queue *queue, struct batch_task *task)
{
	time_t stoptime = time(0) + makeflow_submit_timeout;
	int waittime = 1;
	batch_job_id_t jobid = 0;


	/* Display the fully elaborated command, just like Make does. */
	printf("submitting job: %s\n", task->command);

	/* Hook Returns:
	 *  MAKEFLOW_HOOK_SKIP    : Submit is averted by hook
	 *  HAKEFLOW_HOOK_FAILURE : Hook failed and should not submit
	 *  MAKEFLOW_HOOK_SUCCESS : Hook was successful and should submit */
	int rc = makeflow_hook_batch_submit(task);
	if(rc == MAKEFLOW_HOOK_SKIP){
		return 0;
	} else if(rc != MAKEFLOW_HOOK_SUCCESS){
		return -1;
	}

	while(1) {
		if(makeflow_abort_flag) break;

		/* This will eventually be replaced by submit (queue, task )... */
		jobid = batch_job_submit(queue,
								task->command,
								batch_files_to_string(queue, task->input_files),
								batch_files_to_string(queue, task->output_files),
								task->envlist,
								task->resources);

		if(jobid > 0) {
			printf("submitted job %"PRIbjid"\n", jobid);
			task->jobid = jobid;
			return 1;
		} else if(jobid<0) {
			fprintf(stderr, "couldn't submit batch job, still trying...\n");
		} else if(jobid==0) {
			fprintf(stderr, "INTERNAL ERROR: %s returned a batch job id of zero!",
				batch_queue_type_to_string(batch_queue_get_type(queue)));
		}

		if(makeflow_abort_flag) break;

		if(time(0) > stoptime) {
			fprintf(stderr, "unable to submit job after %d seconds!\n", makeflow_submit_timeout);
			break;
		}

		sleep(waittime);
		waittime *= 2;
		if(waittime > 60) waittime = 60;
	}

	return 0;
}


/*
Submit a node to the appropriate batch system, after materializing
the necessary list of input and output files, and applying all
wrappers and options.
*/

static void makeflow_node_submit(struct dag *d, struct dag_node *n, const struct rmsummary *resources)
{
	struct batch_queue *queue = makeflow_get_queue(n);

	/* Before setting the batch job options (stored in the "BATCH_OPTIONS"
	 * variable), we must save the previous global queue value, and then
	 * restore it after we submit. */
	struct dag_variable_lookup_set s = { d, n->category, n, NULL };
	char *batch_options	= dag_variable_lookup_string("BATCH_OPTIONS", &s);

	char *previous_batch_options = NULL;
	if(batch_queue_get_option(queue, "batch-options"))
		previous_batch_options = xxstrdup(batch_queue_get_option(queue, "batch-options"));

	if(batch_options) {
		debug(D_MAKEFLOW_RUN, "Batch options: %s\n", batch_options);
		batch_queue_set_option(queue, "batch-options", batch_options);
		free(batch_options);
	}

	/* Create task from node information */
	struct batch_task *task = dag_node_to_batch_task(n, queue, should_send_all_local_environment);
	batch_queue_set_int_option(queue, "task-id", task->taskid);

	/* This augments the task struct, should be replaced with node_submit in future. */
	makeflow_node_expand(n, queue, task);
	n->task = task;

	int hook_return = makeflow_hook_node_submit(n, task);
	if (hook_return != MAKEFLOW_HOOK_SUCCESS){
		makeflow_failed_flag = 1;
		return;
	}

	/* Logs the expectation of output files. */
	makeflow_log_batch_file_list_state_change(d,task->output_files,DAG_FILE_STATE_EXPECT);

	int submitted = makeflow_node_submit_retry(queue, task);

	/* Update all of the necessary data structures. */
	if(submitted == 1) {
		n->jobid = task->jobid;
		/* Not sure if this is necessary/what it does. */
		memcpy(n->resources_allocated, task->resources, sizeof(struct rmsummary));
		makeflow_log_state_change(d, n, DAG_NODE_STATE_RUNNING);

		if(is_local_job(n)) {
			makeflow_local_resources_subtract(local_resources,n);
		}

		if(n->local_job && local_queue) {
			itable_insert(d->local_job_table, n->jobid, n);
		} else {
			itable_insert(d->remote_job_table, n->jobid, n);
		}
	} else if (submitted == 0) {
		/* Exited Normally was updated and may have been handled elsewhere (e.g. Archive) */
		if (task->info->exited_normally) {
			makeflow_node_complete(d, n, queue, task);
		}
	} else {
		/* Negative submitted results from a failed submit */
		makeflow_log_state_change(d, n, DAG_NODE_STATE_FAILED);
		n->task = NULL;
		batch_task_delete(task);
		makeflow_failed_flag = 1;
	}

	/* Restore old batch job options. */
	if(previous_batch_options) {
		batch_queue_set_option(queue, "batch-options", previous_batch_options);
		free(previous_batch_options);
	}
}

static int makeflow_node_ready(struct dag *d, struct dag_node *n, const struct rmsummary *resources)
{
	struct dag_file *f;

	if(n->state != DAG_NODE_STATE_WAITING)
		return 0;

	if(is_local_job(n)) {
		if(!makeflow_local_resources_available(local_resources,resources))
			return 0;
	}

	if(n->local_job && local_queue) {
		if(dag_local_jobs_running(d) >= local_jobs_max)
			return 0;
	} else {
		if(dag_remote_jobs_running(d) >= remote_jobs_max)
			return 0;
	}

	list_first_item(n->source_files);
	while((f = list_next_item(n->source_files))) {
		if(dag_file_should_exist(f)) {
			continue;
		} else {
			return 0;
		}
	}

	/* If all makeflow checks pass for this node we will 
	return the result of the hooks, which will be 1 if all pass
	and 0 if any fail. */
	int rc = makeflow_hook_node_check(n, makeflow_get_queue(n));
	if(rc == MAKEFLOW_HOOK_FAILURE){
		makeflow_failed_flag = 1;
	}
	return (rc == MAKEFLOW_HOOK_SUCCESS);
}

int makeflow_nodes_local_waiting_count(const struct dag *d) {
	int count = 0;

	
	struct dag_node *n;
	for(n = d->nodes; n; n = n->next) {
		if(n->state == DAG_NODE_STATE_WAITING && is_local_job(n))
			count++;
	}

	return count;
}

/*
Find all jobs ready to be run, then submit them.
*/

static void makeflow_dispatch_ready_jobs(struct dag *d)
{
	struct dag_node *n;

	for(n = d->nodes; n; n = n->next) {
		if(dag_remote_jobs_running(d) >= remote_jobs_max && dag_local_jobs_running(d) >= local_jobs_max) {
			break;
		}

		const struct rmsummary *resources = dag_node_dynamic_label(n);
		if(makeflow_node_ready(d, n, resources)) {
			makeflow_node_submit(d, n, resources);
		}
	}
}

/*
Check the the indicated file was created and log, error, or retry as appropriate.
*/

int makeflow_node_check_file_was_created(struct dag *d, struct dag_node *n, struct dag_file *f)
{
	struct stat buf;
	int file_created = 0;

	int64_t start_check = time(0);

	while(!file_created) {
		if(batch_fs_stat(remote_queue, f->filename, &buf) < 0) {
			fprintf(stderr, "%s did not create file %s\n", n->command, f->filename);
		}
		else if(output_len_check && buf.st_size <= 0) {
			debug(D_MAKEFLOW_RUN, "%s created a file of length %ld\n", n->command, (long) buf.st_size);
		}
		else {
			/* File was created and has length larger than zero. */
			debug(D_MAKEFLOW_RUN, "File %s created by rule %d.\n", f->filename, n->nodeid);
			f->actual_size = buf.st_size;
			d->total_file_size += f->actual_size;
			makeflow_log_file_state_change(n->d, f, DAG_FILE_STATE_EXISTS);
			file_created = 1;
			break;
		}

		if(file_creation_patience_wait_time > 0 && time(0) - start_check < file_creation_patience_wait_time) {
			/* Failed to see the file. Sleep and try again. */
			debug(D_MAKEFLOW_RUN, "Checking again for file %s.\n", f->filename);
			sleep(1);
		} else {
			/* Failed was not seen by makeflow in the aloted tries. */
			debug(D_MAKEFLOW_RUN, "File %s was not created by rule %d.\n", f->filename, n->nodeid);
			file_created = 0;
			break;
		}
	}

	return file_created;
}

/*
Mark the given task as completing, using the batch_job_info completion structure provided by batch_job.
*/

static void makeflow_node_complete(struct dag *d, struct dag_node *n, struct batch_queue *queue, struct batch_task *task)
{
	struct batch_file *bf;
	struct dag_file *f;
	int job_failed = 0;

	/* This is intended for changes to the batch_task that need no
		no context from dag_node/dag, such as shared_fs. */
	int rc = makeflow_hook_batch_retrieve(task);
	/* Batch Retrieve returns MAKEFLOW_HOOK_RUN if the node was
	 * run/sidestepped by a hook. Archive is an example. */
	if(rc == MAKEFLOW_HOOK_RUN){
		makeflow_log_state_change(d, n, DAG_NODE_STATE_RUNNING);
	} else if (rc != MAKEFLOW_HOOK_SUCCESS){
		makeflow_failed_flag = 1;
	}

	if(n->state != DAG_NODE_STATE_RUNNING)
		return;

	if(is_local_job(n)) {
		makeflow_local_resources_add(local_resources,n);
	}

	rc = makeflow_hook_node_end(n, task);
	if (rc != MAKEFLOW_HOOK_SUCCESS){
		makeflow_failed_flag = 1;
	}

	if (task->info->exited_normally && task->info->exit_code == 0) {
		list_first_item(n->task->output_files);
		while ((bf = list_next_item(n->task->output_files))) {
			f = dag_file_lookup_or_create(d, bf->outer_name);
			if (!makeflow_node_check_file_was_created(d, n, f)) {
				job_failed = 1;
			}
		}
	} else {
		if(task->info->exited_normally) {
			fprintf(stderr, "%s failed with exit code %d\n", n->command, task->info->exit_code);
		} else {
			fprintf(stderr, "%s crashed with signal %d (%s)\n", n->command, task->info->exit_signal, strsignal(task->info->exit_signal));
		}
		job_failed = 1;
	}

	if(job_failed) {
		/* As integration moves forward batch_task will also be passed. */
		/* If a hook indicates failure here, it is not fatal, but will result
			in a failed task. */
		int hook_success = makeflow_hook_node_fail(n, task);

		makeflow_log_state_change(d, n, DAG_NODE_STATE_FAILED);

		/* Clean files created in node. Clean existing and expected and record deletion. */
		list_first_item(n->task->output_files);
		while((bf = list_next_item(n->task->output_files))) {
			f = dag_file_lookup_or_create(d, bf->outer_name);
			makeflow_clean_file(d, remote_queue, f);
		}

		if(task->info->disk_allocation_exhausted) {
			fprintf(stderr, "\nrule %d failed because it exceeded its loop device allocation capacity.\n", n->nodeid);
			if(n->resources_measured)
			{
				rmsummary_print(stderr, n->resources_measured, /* pprint */ 0, /* extra fields */ NULL);
				fprintf(stderr, "\n");
			}
		}

		if (!hook_success || makeflow_retry_flag || task->info->exit_code == 101) {
			n->failure_count++;
			if (n->failure_count > makeflow_retry_max) {
				notice(D_MAKEFLOW_RUN, "job %s failed too many times.", n->command);
				makeflow_failed_flag = 1;
			} else {
				notice(D_MAKEFLOW_RUN, "will retry failed job %s", n->command);
				makeflow_log_state_change(d, n, DAG_NODE_STATE_WAITING);
			}
		}
		else
		{
			makeflow_failed_flag = 1;
		}
	} else {

		/* Mark source files that have been used by this node */
		list_first_item(task->input_files);
		while((bf = list_next_item(task->input_files))) {
			f = dag_file_lookup_or_create(d, bf->inner_name);
			f->reference_count+= -1;
			if(f->reference_count == 0 && f->state == DAG_FILE_STATE_EXISTS){
				makeflow_log_file_state_change(d, f, DAG_FILE_STATE_COMPLETE);
				rc = makeflow_hook_file_complete(f);
				if (rc != MAKEFLOW_HOOK_SUCCESS){
					makeflow_failed_flag = 1;
				}
			}
		}

		/* node_success is after file_complete to allow for the final state of the
			files to be reflected in the structs. Allows for cleanup or archiving.*/
		rc = makeflow_hook_node_success(n, task);
		if (rc != MAKEFLOW_HOOK_SUCCESS){
			makeflow_failed_flag = 1;
		}

		makeflow_log_state_change(d, n, DAG_NODE_STATE_COMPLETE);
	}

	/* Clear TEMP files */
	list_first_item(task->input_files);
	while((bf = list_next_item(task->input_files))) {
		f = dag_file_lookup_or_create(d, bf->inner_name);
		if(f->type == DAG_FILE_TYPE_TEMP){
			makeflow_clean_file(d, makeflow_get_queue(n), f);
		}
	}
}

/*
Check the dag for consistency, and emit errors if input dependencies, etc are missing.
*/

static int makeflow_check(struct dag *d)
{
	struct stat buf;
	struct dag_node *n;
	struct dag_file *f;
	int error = 0;

	debug(D_MAKEFLOW_RUN, "checking rules for consistency...\n");

	for(n = d->nodes; n; n = n->next) {
		list_first_item(n->source_files);
		while((f = list_next_item(n->source_files))) {
			if(f->created_by) {
				continue;
			}

			if(skip_file_check || batch_fs_stat(remote_queue, f->filename, &buf) >= 0) {
				continue;
			}

			if(f->source) {
				continue;
			}

			fprintf(stderr, "makeflow: %s does not exist, and is not created by any rule.\n", f->filename);
			error++;
		}
	}

	if(error) {
		fprintf(stderr, "makeflow: found %d errors during consistency check.\n", error);
		return 0;
	} else {
		return 1;
	}
}

/*
Used to check that features used are supported by the batch system.
This would be where we added checking of selected options to verify they
are supported by the batch system, such as work_queue specific options.
*/

static int makeflow_check_batch_consistency(struct dag *d)
{
	struct dag_node *n;
	int error = 0;

	debug(D_MAKEFLOW_RUN, "checking for consistency of batch system support...\n");

	for(n = d->nodes; n; n = n->next) {

		if(itable_size(n->remote_names) > 0 || (wrapper && wrapper->uses_remote_rename)){
			if(n->local_job) {
				debug(D_ERROR, "Remote renaming is not supported with -Tlocal or LOCAL execution. Rule %d (line %d).\n", n->nodeid, n->linenum);
				error = 1;
				break;
			} else if (!batch_queue_supports_feature(remote_queue, "remote_rename")) {
				if(!n->nested_job){
					debug(D_ERROR, "Remote renaming is not supported on selected batch system. Rule %d (line %d).\n", n->nodeid, n->linenum);
					error = 1;
					break;
				}
			}
		}
	}

	if(error) {
		return 0;
	} else {
		return 1;
	}
}

/*
Main loop for running a makeflow: submit jobs, wait for completion, keep going until everything done.
*/

static void makeflow_run( struct dag *d )
{
	struct dag_node *n;
	batch_job_id_t jobid;
	struct batch_job_info info;
	// Start Catalog at current time
	timestamp_t start = timestamp_get();
	// Last Report is created stall for first reporting.
	timestamp_t last_time = start - (60 * 1000 * 1000);

	//reporting to catalog
	if(catalog_reporting_on){
		makeflow_catalog_summary(d, project, batch_queue_type, start);
	}

	while(!makeflow_abort_flag) {
		makeflow_dispatch_ready_jobs(d);
		/*
			We continue the loop under 3 general conditions:
			1. We have local jobs running
			2. We have remote jobs running
			3. A Hook determined it needed to loop again 
				(e.g. Archived Jobs or Cleaned Jobs)
 		*/
		if(dag_local_jobs_running(d)==0 && 
			dag_remote_jobs_running(d)==0 && 
			(makeflow_hook_dag_loop(d) == MAKEFLOW_HOOK_END))
			break;

		if(dag_remote_jobs_running(d)) {
			int tmp_timeout = 5;
			jobid = batch_job_wait_timeout(remote_queue, &info, time(0) + tmp_timeout);
			if(jobid > 0) {
				printf("job %"PRIbjid" completed\n",jobid);
				debug(D_MAKEFLOW_RUN, "Job %" PRIbjid " has returned.\n", jobid);
				n = itable_remove(d->remote_job_table, jobid);
				if(n){
					// Stop gap until batch_job_wait returns task struct
					batch_task_set_info(n->task, &info);
					makeflow_node_complete(d, n, remote_queue, n->task);
				}
			}
		}

		if(dag_local_jobs_running(d)) {
			time_t stoptime;
			int tmp_timeout = 5;

			if(dag_remote_jobs_running(d)) {
				stoptime = time(0);
			} else {
				stoptime = time(0) + tmp_timeout;
			}

			jobid = batch_job_wait_timeout(local_queue, &info, stoptime);
			if(jobid > 0) {
				debug(D_MAKEFLOW_RUN, "Job %" PRIbjid " has returned.\n", jobid);
				n = itable_remove(d->local_job_table, jobid);
				if(n){
					// Stop gap until batch_job_wait returns task struct
					batch_task_set_info(n->task, &info);
					makeflow_node_complete(d, n, local_queue, n->task);
				}
			}
		}

		/* Report to catalog */
		timestamp_t now = timestamp_get();
		/* If in reporting mode and 1 min has transpired */
		if(catalog_reporting_on && ((now-last_time) > (60 * 1000 * 1000))){ 
			makeflow_catalog_summary(d, project,batch_queue_type,start);
			last_time = now;
		}

		/* Rather than try to garbage collect after each time in this
		 * wait loop, perform garbage collection after a proportional
		 * amount of tasks have passed. */
		makeflow_gc_barrier--;
		if(makeflow_gc_method != MAKEFLOW_GC_NONE && makeflow_gc_barrier == 0) {
			makeflow_gc(d, remote_queue, makeflow_gc_method, makeflow_gc_size, makeflow_gc_count);
			makeflow_gc_barrier = MAX(d->nodeid_counter * makeflow_gc_task_ratio, 1);
		}
	}

	/* Always make final report to catalog when workflow ends. */
	if(catalog_reporting_on){
		makeflow_catalog_summary(d, project,batch_queue_type,start);
	}

	if(makeflow_abort_flag) {
		makeflow_abort_all(d);
	} else if(!makeflow_failed_flag && makeflow_gc_method != MAKEFLOW_GC_NONE) {
		makeflow_gc(d,remote_queue,MAKEFLOW_GC_ALL,0,0);
	}
}

/*
Signal handler to catch abort signals.  Note that permissible actions in signal handlers are very limited, so we emit a message to the terminal and update a global variable noticed by makeflow_run.
*/

static void handle_abort(int sig)
{
	int fd = open("/dev/tty", O_WRONLY);
	if (fd >= 0) {
		char buf[256];
		string_nformat(buf, sizeof(buf), "received signal %d (%s), cleaning up remote jobs and files...\n",sig,strsignal(sig));
		write(fd, buf, strlen(buf));
		close(fd);
	}

	makeflow_abort_flag = 1;

}

static void show_help_run(const char *cmd)
{
		/* Stars indicate 80-column limit.  Try to keep things within 79 columns.       */
	        /********************************************************************************/
	printf("Use: ./makeflow [options] <dagfile>\n");
	printf("Basic Options:\n");
	printf(" -c,--clean=<type>              Clean up logfile and all temporary files.\n");
	printf("								  all: Cleans all files but inputs (defualt).\n");
	printf("								  outputs: Cleans output files.\n");
	printf("								  intermediates: Cleans intermediate files.\n");
	printf("								  cahce: Cleans cache directory.\n");
	printf(" -d,--debug=<subsystem>         Enable debugging for this subsystem.\n");
	printf(" -o,--debug-file=<file>         Send debugging to this file.\n");
	printf("    --debug-rotate-max=<bytes>  Rotate debug file once it reaches this size.\n");
	printf(" -T,--batch-type=<type>         Select batch system: %s\n",batch_queue_type_string());
	printf("    --argv=<file>               Use command line arguments from a JSON file.\n");
	printf(" -v,--version                   Show version string.\n");
	printf(" -h,--help                      Show this help screen.\n");
	        /********************************************************************************/
	printf("\nWorkflow Handling:\n");
	printf(" -a,--advertise                 Advertise workflow status to catalog.\n");
	printf(" -l,--makeflow-log=<logfile>    Use this file for the makeflow log.\n");
	printf(" -L,--batch-log=<logfile>       Use this file for the batch system log.\n");
	printf(" -m,--email=<email>             Send summary of workflow to this email.\n");
	printf("    --json                      Use JSON format for the workflow specification.\n");
	printf("    --jx                        Use JX format for the workflow specification.\n");
	printf("    --jx-args=<file>            File defining JX variables for JX workflow.\n");
	printf("    --jx-define=<VAR>=<EXPR>	Set the JX variable VAR to JX expression EXPR.\n");
	printf("    --log-verbose               Add node id symbol tags in the makeflow log.\n");
	printf(" -j,--max-local=<#>             Max number of local jobs to run at once.\n");
	printf(" -J,--max-remote=<#>            Max number of remote jobs to run at once.\n");
	printf(" -R,--retry                     Retry failed batch jobs up to 5 times.\n");
	printf(" -r,--retry-count=<n>           Retry failed batch jobs up to n times.\n");
	printf("    --send-environment          Send local environment variables for execution.\n");
	printf(" -S,--submission-timeout=<#>    Time to retry failed batch job submission.\n");
	printf(" -f,--summary-log=<file>        Write summary of workflow to this file at end.\n");
	        /********************************************************************************/
	printf("\nData Handling:\n");
	printf("    --archive                   Archive and retrieve archived jobs from archive.\n");
	printf("    --archive-s3=<s3_bucket>    Base s3 bucket name (DEFAULT:makeflows3archive).\n");
	printf("    --archive-s3-no-check=<s3b> Blind upload files to s3 (No existence check).\n");
	printf("    --s3-hostname=<s3_hostname> Base s3 hostname. Used for AWS S3.\n");
	printf("    --s3-keyid=<key id>         Access Key for cloud server. Used for AWS S3.\n");
	printf("    --s3-secretkey=<secret key> Secret Key for cloud server. Used for AWS S3.\n");
	printf("    --archive-dir=<dir>         Archive directory(/tmp/makeflow.archive.USERID).\n");
	printf("    --archive-read              Read jobs from archive.\n");
	printf("    --archive-write             Write jobs into archive.\n");
	printf(" -A,--disable-afs-check         Disable the check for AFS. (experts only.)\n");
	printf("    --cache=<dir>               Use this dir to cache downloaded mounted files.\n");
	printf(" -X,--change-directory=<dir>    Change to <dir> before executing the workflow.\n");
	printf(" -g,--gc=<type>                 Enable garbage collector.(ref_cnt|on_demand|all)\n");
	printf("    --gc-size=<int>             Set disk size to trigger GC (on_demand only)\n");
	printf(" -G,--gc-count=<int>            Set number of files to trigger GC.(ref_cnt only)\n");
	printf("    --mounts=<mountfile>        Use this file as a mountlist\n");
	printf("    --skip-file-check           Do not check for file existence before running.\n");
	printf("    --do-not-save-failed-output Disables saving failed nodes to directory.\n"); 
	printf("    --shared-fs=<dir>           Assume that <dir> is in a shared filesystem.\n");
	printf("    --storage-limit=<int>       Set storage limit for Makeflow.(default is off)\n");
	printf("    --storage-type=<type>       Storage limit type(0:MAX|1:MIN|2:OUTPUT|3:OFF)\n");
	printf("    --storage-print=<file>      Print storage limit calculated by Makeflow.\n");
	printf("    --wait-for-files-upto=<n>   Wait up to <n> seconds for files to be created.\n");
	printf(" -z,--zero-length-error         Consider zero-length files to be erroneous.\n");
	        /********************************************************************************/
	printf("\nWork Queue Options:\n");
	printf(" -C,--catalog-server=<hst:port> Select alternate catalog server.\n");
	printf("    --password                  Password file for authenticating workers.\n");
	printf(" -p,--port=<port>               Port number to use with Work Queue.\n");
	printf(" -Z,--port-file=<file>          Select port at random and write it to this file.\n");
	printf(" -P,--priority=<integer>        Priority. Higher the value, higher the priority.\n");
	printf(" -N,--project-name=<project>    Set the Work Queue project name.\n");
	printf(" -F,--wq-fast-abort=<#>         Set the Work Queue fast abort multiplier.\n");
	printf(" -t,--wq-keepalive-timeout=<#>  Work Queue keepalive timeout. (default: 30s)\n");
	printf(" -u,--wq-keepalive-interval=<#> Work Queue keepalive interval. (default: 120s)\n");
	printf(" -W,--wq-schedule=<mode>        Work Queue scheduling algor. (time|files|fcfs)\n");
	printf(" --work-queue-preferred-connection    Preferred connection: by_ip | by_hostname\n");
	        /********************************************************************************/
	printf("\nBatch System Options:\n");
	printf("    --amazon-config=<file>      Amazon EC2 config from makeflow_ec2_setup.\n");
	printf("    --lambda-config=<file>      Lambda config from makeflow_lambda_setup.\n");
	printf("    --amazon-batch-config=<file>Batch config from makeflow_amazon_batch_setup.\n");
	printf("    --amazon-batch-img=<img>    Specify Amazon ECS Image(Used for amazon-batch)\n");
	printf(" -B,--batch-options=<options>   Add these options to all batch submit files.\n");
	printf("    --disable-cache             Disable batch system caching.\n");
	printf("    --local-cores=#             Max number of local cores to use.\n");
	printf("    --local-memory=#            Max amount of local memory (MB) to use.\n");
	printf("    --local-disk=#              Max amount of local disk (MB) to use.\n");
	printf("    --safe-submit-mode          Excludes resources at submission.\n");
	printf("                                  (SLURM, TORQUE, and PBS)\n");
	printf("    --verbose-jobnames          Set the job name based on the command.\n");
	printf("    --ignore-memory-spec        Excludes memory at submission (SLURM).\n");
	printf("    --batch-mem-type=<type>     Specify memory resource type (SGE).\n");
	printf("    --working-dir=<dir|url>     Working directory for the batch system.\n");
	printf("    --mpi-cores=#               Manually set number of cores on each MPI worker. (-T mpi)\n");
	printf("    --mpi-memory=#              Manually set memory (MB) on each MPI worker. (-T mpi)\n");
	        /********************************************************************************/
	printf("\nContainers and Wrappers:\n");
	printf(" --docker=<image>               Run each task using the named Docker image.\n");
	printf(" --docker-tar=<tar file>        Load docker image from this tar file.\n");
	printf(" --docker-opt=<string>          Pass docker command line options.\n");
	printf(" --singularity=<image>          Run each task using Singularity exec with image.\n");
	printf(" --singularity-opt=<string>     Pass singularity command line options.\n");
	printf(" --umbrella-spec=<file>         Run each task using this Umbrella spec.\n");
	printf(" --umbrella-binary=<file>       Path to Umbrella binary.\n");
	printf(" --umbrella-log-prefix=<string> Umbrella log file prefix\n");
	printf(" --umbrella-mode=<mode>         Umbrella execution mode. (default is local)\n");
	printf(" --wrapper=<cmd>                Wrap all commands with this prefix.\n");
	printf(" --wrapper-input=<cmd>          Wrapper command requires this input file.\n");
	printf(" --wrapper-output=<cmd>         Wrapper command produces this output file.\n");
	printf(" --enforcement                  Enforce access to only named inputs/outputs.\n");
	printf(" --parrot-path=<path>           Path to parrot_run for --enforcement.\n");
	printf(" --mesos-master=<hostname:port> Mesos master address and port\n");
	printf(" --mesos-path=<path>            Path to mesos python2 site-packages.\n");
	printf(" --mesos-preload=<path>         Path to libraries needed by Mesos.\n");
	printf(" --k8s-image=<path>             Container image used by kubernetes.\n");
	printf(" --sandbox                      Surround node command with sandbox wrapper.\n");
	printf(" --vc3-builder                  VC3 Builder enabled.\n");
	printf(" --vc3-exe=<file>               VC3 Builder executable location.\n");
	printf(" --vc3-log=<file>               VC3 Builder log name.\n");
	printf(" --vc3-options=<string>         VC3 Builder option string.\n");
	        /********************************************************************************/

	printf("\nResource Monitoring Options:\n");
	printf(" --monitor=<dir>                Enable resource monitor, write logs to <dir>\n");
	printf(" --monitor-exe=<file>           Specify monitor executable.\n");
	printf(" --monitor-interval=<#>         Set monitor interval, in seconds. (default: 1s)\n");
	printf(" --monitor-with-time-series     Enable monitor time series.\n");
	printf(" --monitor-with-opened-files    Enable monitoring of opened files.\n");
	printf(" --monitor-log-fmt=<fmt>        Format for monitor logs.(def: resource-rule-%%)\n");
	printf(" --allocation=<mode>            Specify allocation mode (see manual).\n");
	
	/********************************************************************************/
	printf("\nMPI Options:\n");
}

int main(int argc, char *argv[])
{
	int c;
	char *dagfile = NULL;
	char *change_dir = NULL;
	char *batchlogfilename = NULL;
	const char *batch_submit_options = NULL;
	makeflow_clean_depth clean_mode = MAKEFLOW_CLEAN_NONE;
	char *email_summary_to = NULL;
	int explicit_remote_jobs_max = 0;
	int explicit_local_jobs_max = 0;
	int explicit_local_cores = 0;
	int explicit_local_memory = 0;
	int explicit_local_disk = 0;

	/* Set d to NULL to allow for clean exit on failures
	 * prior to dag creation. */
	struct dag *d = NULL; 

	char *logfilename = NULL;
	int port_set = 0;
	timestamp_t runtime = 0;
	int disable_afs_check = 0;
	timestamp_t time_completed = 0;
	const char *work_queue_keepalive_interval = NULL;
	const char *work_queue_keepalive_timeout = NULL;
	const char *work_queue_master_mode = "standalone";
	const char *work_queue_port_file = NULL;
	double wq_option_fast_abort_multiplier = -1.0;
	const char *amazon_config = NULL;
	const char *lambda_config = NULL;
	const char *amazon_batch_img = NULL;
	const char *amazon_batch_cfg = NULL;
	const char *priority = NULL;
	char *work_queue_password = NULL;
	char *wq_wait_queue_size = 0;
	int did_explicit_auth = 0;
	char *chirp_tickets = NULL;
	char *working_dir = NULL;
	char *work_queue_preferred_connection = NULL;
	char *write_summary_to = NULL;
	char *s;
	int safe_submit = 0;
	int ignore_mem_spec = 0;
	char *debug_file_name = 0;
	char *batch_mem_type = NULL;
	category_mode_t allocation_mode = CATEGORY_ALLOCATION_MODE_FIXED;
	char *mesos_master = "127.0.0.1:5050/";
	char *mesos_path = NULL;
	char *mesos_preload = NULL;

	int mpi_cores = 0;
	int mpi_memory = 0;

	dag_syntax_type dag_syntax = DAG_SYNTAX_MAKE;
	struct jx *jx_args = jx_object(NULL);
	
	struct jx *hook_args = jx_object(NULL);
	char *k8s_image = NULL;
	extern struct makeflow_hook makeflow_hook_docker;
	extern struct makeflow_hook makeflow_hook_example;
	extern struct makeflow_hook makeflow_hook_fail_dir;
	/* Using fail directories is on by default */
	int save_failure = 1;
	extern struct makeflow_hook makeflow_hook_resource_monitor;
	extern struct makeflow_hook makeflow_hook_sandbox;
	extern struct makeflow_hook makeflow_hook_shared_fs;
	extern struct makeflow_hook makeflow_hook_singularity;
	extern struct makeflow_hook makeflow_hook_storage_allocation;
	extern struct makeflow_hook makeflow_hook_vc3_builder;

#ifdef HAS_CURL
	extern struct makeflow_hook makeflow_hook_archive;
#endif

#ifdef CCTOOLS_WITH_MPI
	MPI_Init(&argc,&argv);
#endif

	random_init();
	debug_config(argv[0]);
	debug_config_file_size(0);//to set debug file size to "don't delete anything"

	s = getenv("MAKEFLOW_BATCH_QUEUE_TYPE");
	if(s) {
		batch_queue_type = batch_queue_type_from_string(s);
		if(batch_queue_type == BATCH_QUEUE_TYPE_UNKNOWN) {
			fprintf(stderr, "makeflow: unknown batch queue type: %s (from $MAKEFLOW_BATCH_QUEUE_TYPE)\n", s);
			return 1;
		}
	}

	s = getenv("WORK_QUEUE_MASTER_MODE");
	if(s) {
		work_queue_master_mode = s;
	}

	s = getenv("WORK_QUEUE_NAME");
	if(s) {
		project = xxstrdup(s);
	}
	s = getenv("WORK_QUEUE_FAST_ABORT_MULTIPLIER");
	if(s) {
		wq_option_fast_abort_multiplier = atof(s);
	}

	enum {
		LONG_OPT_AUTH = UCHAR_MAX+1,
		LONG_OPT_ARGV,
		LONG_OPT_CACHE,
		LONG_OPT_DEBUG_ROTATE_MAX,
		LONG_OPT_DISABLE_BATCH_CACHE,
		LONG_OPT_DOT_CONDENSE,
		LONG_OPT_HOOK_EXAMPLE,
		LONG_OPT_FILE_CREATION_PATIENCE_WAIT_TIME,
		LONG_OPT_FAIL_DIR,
		LONG_OPT_GC_SIZE,
		LONG_OPT_IGNORE_MEM,
		LONG_OPT_LOCAL_CORES,
		LONG_OPT_LOCAL_MEMORY,
		LONG_OPT_LOCAL_DISK,
		LONG_OPT_BATCH_MEM_TYPE,
		LONG_OPT_MONITOR,
		LONG_OPT_MONITOR_EXE,
		LONG_OPT_MONITOR_INTERVAL,
		LONG_OPT_MONITOR_LOG_NAME,
		LONG_OPT_MONITOR_MEASURE_DIR,
		LONG_OPT_MONITOR_OPENED_FILES,
		LONG_OPT_MONITOR_TIME_SERIES,
		LONG_OPT_MOUNTS,
		LONG_OPT_SAFE_SUBMIT,
		LONG_OPT_SANDBOX,
		LONG_OPT_STORAGE_TYPE,
		LONG_OPT_STORAGE_LIMIT,
		LONG_OPT_STORAGE_PRINT,
		LONG_OPT_PASSWORD,
		LONG_OPT_TICKETS,
		LONG_OPT_VC3,
		LONG_OPT_VC3_EXE,
		LONG_OPT_VC3_LOG,
		LONG_OPT_VC3_OPT,
		LONG_OPT_VERBOSE_PARSING,
		LONG_OPT_LOG_VERBOSE_MODE,
		LONG_OPT_WORKING_DIR,
		LONG_OPT_PREFERRED_CONNECTION,
		LONG_OPT_WQ_WAIT_FOR_WORKERS,
		LONG_OPT_WRAPPER,
		LONG_OPT_WRAPPER_INPUT,
		LONG_OPT_WRAPPER_OUTPUT,
		LONG_OPT_DOCKER,
		LONG_OPT_DOCKER_OPT,
		LONG_OPT_DOCKER_TAR,
		LONG_OPT_AMAZON_CONFIG,
		LONG_OPT_LAMBDA_CONFIG,
		LONG_OPT_AMAZON_BATCH_IMG,
		LONG_OPT_AMAZON_BATCH_CFG,
		LONG_OPT_JSON,
		LONG_OPT_JX,
		LONG_OPT_JX_ARGS,
		LONG_OPT_JX_DEFINE,
		LONG_OPT_SKIP_FILE_CHECK,
		LONG_OPT_UMBRELLA_BINARY,
		LONG_OPT_UMBRELLA_LOG_PREFIX,
		LONG_OPT_UMBRELLA_MODE,
		LONG_OPT_UMBRELLA_SPEC,
		LONG_OPT_ALLOCATION_MODE,
		LONG_OPT_ENFORCEMENT,
		LONG_OPT_PARROT_PATH,
		LONG_OPT_SINGULARITY,
		LONG_OPT_SINGULARITY_OPT,
		LONG_OPT_SHARED_FS,
		LONG_OPT_ARCHIVE,
		LONG_OPT_ARCHIVE_S3,
		LONG_OPT_ARCHIVE_S3_NO_CHECK,
		LONG_OPT_S3_HOSTNAME,
		LONG_OPT_S3_KEYID,
		LONG_OPT_S3_SECRETKEY,
		LONG_OPT_ARCHIVE_DIR,
		LONG_OPT_ARCHIVE_READ,
		LONG_OPT_ARCHIVE_WRITE,
		LONG_OPT_MESOS_MASTER,
		LONG_OPT_MESOS_PATH,
		LONG_OPT_MESOS_PRELOAD,
		LONG_OPT_SEND_ENVIRONMENT,
		LONG_OPT_K8S_IMG,
		LONG_OPT_VERBOSE_JOBNAMES,
		LONG_OPT_MPI_CORES,
		LONG_OPT_MPI_MEMORY,
	};

	static const struct option long_options_run[] = {
		{"advertise", no_argument, 0, 'a'},
		{"allocation", required_argument, 0, LONG_OPT_ALLOCATION_MODE},
		{"argv", required_argument, 0, LONG_OPT_ARGV},
		{"auth", required_argument, 0, LONG_OPT_AUTH},
		{"batch-log", required_argument, 0, 'L'},
		{"batch-options", required_argument, 0, 'B'},
		{"batch-type", required_argument, 0, 'T'},
		{"cache", required_argument, 0, LONG_OPT_CACHE},
		{"catalog-server", required_argument, 0, 'C'},
		{"clean", optional_argument, 0, 'c'},
		{"debug", required_argument, 0, 'd'},
		{"debug-file", required_argument, 0, 'o'},
		{"debug-rotate-max", required_argument, 0, LONG_OPT_DEBUG_ROTATE_MAX},
		{"disable-afs-check", no_argument, 0, 'A'},
		{"disable-cache", no_argument, 0, LONG_OPT_DISABLE_BATCH_CACHE},
		{"email", required_argument, 0, 'm'},
		{"enable_hook_example", no_argument, 0, LONG_OPT_HOOK_EXAMPLE},
		{"wait-for-files-upto", required_argument, 0, LONG_OPT_FILE_CREATION_PATIENCE_WAIT_TIME},
		{"gc", required_argument, 0, 'g'},
		{"gc-size", required_argument, 0, LONG_OPT_GC_SIZE},
		{"gc-count", required_argument, 0, 'G'},
		{"help", no_argument, 0, 'h'},
		{"ignore-memory-spec", no_argument, 0, LONG_OPT_IGNORE_MEM},
		{"batch-mem-type", required_argument, 0, LONG_OPT_BATCH_MEM_TYPE},
		{"local-cores", required_argument, 0, LONG_OPT_LOCAL_CORES},
		{"local-memory", required_argument, 0, LONG_OPT_LOCAL_MEMORY},
		{"local-disk", required_argument, 0, LONG_OPT_LOCAL_DISK},
		{"makeflow-log", required_argument, 0, 'l'},
		{"max-local", required_argument, 0, 'j'},
		{"max-remote", required_argument, 0, 'J'},
		{"monitor", required_argument, 0, LONG_OPT_MONITOR},
		{"monitor-exe", required_argument, 0, LONG_OPT_MONITOR_EXE},
		{"monitor-interval", required_argument, 0, LONG_OPT_MONITOR_INTERVAL},
		{"monitor-log-name", required_argument, 0, LONG_OPT_MONITOR_LOG_NAME},
		{"monitor-log-fmt", required_argument, 0, LONG_OPT_MONITOR_LOG_NAME},
		{"monitor-measure-dir", no_argument, 0, LONG_OPT_MONITOR_MEASURE_DIR},
		{"monitor-with-opened-files", no_argument, 0, LONG_OPT_MONITOR_OPENED_FILES},
		{"monitor-with-time-series",  no_argument, 0, LONG_OPT_MONITOR_TIME_SERIES},
		{"mounts",  required_argument, 0, LONG_OPT_MOUNTS},
		{"password", required_argument, 0, LONG_OPT_PASSWORD},
		{"port", required_argument, 0, 'p'},
		{"port-file", required_argument, 0, 'Z'},
		{"priority", required_argument, 0, 'P'},
		{"project-name", required_argument, 0, 'N'},
		{"retry", no_argument, 0, 'R'},
		{"retry-count", required_argument, 0, 'r'},
		{"do-not-save-failed-output", no_argument, 0, LONG_OPT_FAIL_DIR},
		{"safe-submit-mode", no_argument, 0, LONG_OPT_SAFE_SUBMIT},
		{"sandbox", no_argument, 0, LONG_OPT_SANDBOX},
		{"send-environment", no_argument, 0, LONG_OPT_SEND_ENVIRONMENT},
		{"shared-fs", required_argument, 0, LONG_OPT_SHARED_FS},
		{"show-output", no_argument, 0, 'O'}, // Deprecated
		{"storage-type", required_argument, 0, LONG_OPT_STORAGE_TYPE},
		{"storage-limit", required_argument, 0, LONG_OPT_STORAGE_LIMIT},
		{"storage-print", required_argument, 0, LONG_OPT_STORAGE_PRINT},
		{"submission-timeout", required_argument, 0, 'S'},
		{"summary-log", required_argument, 0, 'f'},
		{"tickets", required_argument, 0, LONG_OPT_TICKETS}, // Deprecated ?
		{"vc3-builder", no_argument, 0, LONG_OPT_VC3},
		{"vc3-exe", required_argument, 0, LONG_OPT_VC3_EXE},
		{"vc3-log", required_argument, 0, LONG_OPT_VC3_LOG},
		{"vc3-options", required_argument, 0, LONG_OPT_VC3_OPT},
		{"version", no_argument, 0, 'v'},
		{"log-verbose", no_argument, 0, LONG_OPT_LOG_VERBOSE_MODE},
		{"working-dir", required_argument, 0, LONG_OPT_WORKING_DIR},
		{"skip-file-check", no_argument, 0, LONG_OPT_SKIP_FILE_CHECK},
		{"umbrella-binary", required_argument, 0, LONG_OPT_UMBRELLA_BINARY},
		{"umbrella-log-prefix", required_argument, 0, LONG_OPT_UMBRELLA_LOG_PREFIX},
		{"umbrella-mode", required_argument, 0, LONG_OPT_UMBRELLA_MODE},
		{"umbrella-spec", required_argument, 0, LONG_OPT_UMBRELLA_SPEC},
		{"work-queue-preferred-connection", required_argument, 0, LONG_OPT_PREFERRED_CONNECTION},
		{"wq-estimate-capacity", no_argument, 0, 'E'}, // Deprecated
		{"wq-fast-abort", required_argument, 0, 'F'},
		{"wq-keepalive-interval", required_argument, 0, 'u'},
		{"wq-keepalive-timeout", required_argument, 0, 't'},
		{"wq-schedule", required_argument, 0, 'W'},
		{"wq-wait-queue-size", required_argument, 0, LONG_OPT_WQ_WAIT_FOR_WORKERS}, // Not advertised
		{"wrapper", required_argument, 0, LONG_OPT_WRAPPER},
		{"wrapper-input", required_argument, 0, LONG_OPT_WRAPPER_INPUT},
		{"wrapper-output", required_argument, 0, LONG_OPT_WRAPPER_OUTPUT},
		{"zero-length-error", no_argument, 0, 'z'},
		{"change-directory", required_argument, 0, 'X'}, // Deprecated Still functional not advertised
		{"docker", required_argument, 0, LONG_OPT_DOCKER},
		{"docker-tar", required_argument, 0, LONG_OPT_DOCKER_TAR},
		{"docker-opt", required_argument, 0, LONG_OPT_DOCKER_OPT},
		{"amazon-config", required_argument, 0, LONG_OPT_AMAZON_CONFIG},
		{"lambda-config", required_argument, 0, LONG_OPT_LAMBDA_CONFIG},
		{"amazon-batch-img",required_argument,0,LONG_OPT_AMAZON_BATCH_IMG},
		{"amazon-batch-config",required_argument,0,LONG_OPT_AMAZON_BATCH_CFG},
		{"json", no_argument, 0, LONG_OPT_JSON},
		{"jx", no_argument, 0, LONG_OPT_JX},
		{"jx-context", required_argument, 0, LONG_OPT_JX_ARGS}, // Deprecated
		{"jx-args", required_argument, 0, LONG_OPT_JX_ARGS},
		{"jx-define", required_argument, 0, LONG_OPT_JX_DEFINE},
		{"enforcement", no_argument, 0, LONG_OPT_ENFORCEMENT},
		{"parrot-path", required_argument, 0, LONG_OPT_PARROT_PATH},
		{"singularity", required_argument, 0, LONG_OPT_SINGULARITY},
		{"singularity-opt", required_argument, 0, LONG_OPT_SINGULARITY_OPT},
		{"archive", no_argument, 0, LONG_OPT_ARCHIVE},
		{"archive-s3", optional_argument, 0, LONG_OPT_ARCHIVE_S3},
		{"archive-s3-no-check", optional_argument, 0, LONG_OPT_ARCHIVE_S3_NO_CHECK},
		{"s3-hostname",required_argument,0,LONG_OPT_S3_HOSTNAME},
		{"s3-keyid",required_argument,0,LONG_OPT_S3_KEYID},
		{"s3-secretkey",required_argument,0,LONG_OPT_S3_SECRETKEY},
		{"archive-dir", required_argument, 0, LONG_OPT_ARCHIVE_DIR},
		{"archive-read", no_argument, 0, LONG_OPT_ARCHIVE_READ},
		{"archive-write", no_argument, 0, LONG_OPT_ARCHIVE_WRITE},
		{"mesos-master", required_argument, 0, LONG_OPT_MESOS_MASTER},
		{"mesos-path", required_argument, 0, LONG_OPT_MESOS_PATH},
		{"mesos-preload", required_argument, 0, LONG_OPT_MESOS_PRELOAD},
		{"k8s-image", required_argument, 0, LONG_OPT_K8S_IMG},
		{"verbose-jobnames", no_argument, 0, LONG_OPT_VERBOSE_JOBNAMES},
		{"mpi-cores", required_argument,0, LONG_OPT_MPI_CORES},
		{"mpi-memory", required_argument,0, LONG_OPT_MPI_MEMORY},
		{0, 0, 0, 0}
	};

	static const char option_string_run[] = "aAB:c::C:d:Ef:F:g:G:hj:J:l:L:m:M:N:o:Op:P:r:RS:t:T:u:vW:X:zZ:";

	while((c = jx_getopt(argc, argv, option_string_run, long_options_run, NULL)) >= 0) {
		switch (c) {
			case 'a':
				work_queue_master_mode = "catalog";
				break;
			case 'A':
				disable_afs_check = 1;
				break;
			case 'B':
				batch_submit_options = optarg;
				break;
			case 'c':
				clean_mode = MAKEFLOW_CLEAN_ALL;
				if(optarg){
					if(strcasecmp(optarg, "intermediates") == 0){
						clean_mode = MAKEFLOW_CLEAN_INTERMEDIATES;
					} else if(strcasecmp(optarg, "outputs") == 0){
						clean_mode = MAKEFLOW_CLEAN_OUTPUTS;
					} else if(strcasecmp(optarg, "cache") == 0){
						clean_mode = MAKEFLOW_CLEAN_CACHE;
					} else if(strcasecmp(optarg, "all") != 0){
						fprintf(stderr, "makeflow: unknown clean option %s", optarg);
						exit(1);
					}
				}
				break;
			case 'C':
				setenv("CATALOG_HOST", optarg, 1);
				break;
			case 'd':
				debug_flags_set(optarg);
				break;
			case 'E':
				// This option is deprecated. Capacity estimation is now on by default.
				break;
			case LONG_OPT_AUTH:
				if (!auth_register_byname(optarg))
					fatal("could not register authentication method `%s': %s", optarg, strerror(errno));
				did_explicit_auth = 1;
				break;
			case LONG_OPT_TICKETS:
				chirp_tickets = strdup(optarg);
				break;
			case 'f':
				write_summary_to = xxstrdup(optarg);
				break;
			case 'F':
				wq_option_fast_abort_multiplier = atof(optarg);
				break;
			case 'g':
				if(strcasecmp(optarg, "none") == 0) {
					makeflow_gc_method = MAKEFLOW_GC_NONE;
				} else if(strcasecmp(optarg, "ref_cnt") == 0) {
					makeflow_gc_method = MAKEFLOW_GC_COUNT;
					if(makeflow_gc_count < 0)
						makeflow_gc_count = 16;	/* Try to collect at most 16 files. */
				} else if(strcasecmp(optarg, "on_demand") == 0) {
					makeflow_gc_method = MAKEFLOW_GC_ON_DEMAND;
					if(makeflow_gc_count < 0)
						makeflow_gc_count = 16;	/* Try to collect at most 16 files. */
				} else if(strcasecmp(optarg, "all") == 0) {
					makeflow_gc_method = MAKEFLOW_GC_ALL;
					if(makeflow_gc_count < 0)
						makeflow_gc_count = 1 << 14;	/* Inode threshold of 2^14. */
				} else {
					fprintf(stderr, "makeflow: invalid garbage collection method: %s\n", optarg);
					exit(1);
				}
				break;
			case LONG_OPT_GC_SIZE:
				makeflow_gc_size = string_metric_parse(optarg);
				break;
			case 'G':
				makeflow_gc_count = atoi(optarg);
				break;
			case LONG_OPT_FILE_CREATION_PATIENCE_WAIT_TIME:
				file_creation_patience_wait_time = MAX(0,atoi(optarg));
				break;
			case 'h':
				show_help_run(argv[0]);
				return 0;
			case 'j':
				explicit_local_jobs_max = atoi(optarg);
				break;
			case 'J':
				explicit_remote_jobs_max = atoi(optarg);
				break;
			case 'l':
				logfilename = xxstrdup(optarg);
				break;
			case 'L':
				batchlogfilename = xxstrdup(optarg);
				break;
			case 'm':
				email_summary_to = xxstrdup(optarg);
				break;
			case LONG_OPT_LOCAL_CORES:
				explicit_local_cores = atoi(optarg);
				break;
			case LONG_OPT_LOCAL_MEMORY:
				explicit_local_memory = atoi(optarg);
				break;
			case LONG_OPT_LOCAL_DISK:
				explicit_local_disk = atoi(optarg);
				break;
			case LONG_OPT_MONITOR:
				if (makeflow_hook_register(&makeflow_hook_resource_monitor, &hook_args) == MAKEFLOW_HOOK_FAILURE)
					goto EXIT_WITH_FAILURE;
				jx_insert(hook_args, jx_string("resource_monitor_log_dir"), jx_string(optarg));
				break;
			case LONG_OPT_MONITOR_EXE:
				if (makeflow_hook_register(&makeflow_hook_resource_monitor, &hook_args) == MAKEFLOW_HOOK_FAILURE)
					goto EXIT_WITH_FAILURE;
				jx_insert(hook_args, jx_string("resource_monitor_exe"), jx_string(optarg));
				break;
			case LONG_OPT_MONITOR_INTERVAL:
				if (makeflow_hook_register(&makeflow_hook_resource_monitor, &hook_args) == MAKEFLOW_HOOK_FAILURE)
					goto EXIT_WITH_FAILURE;
				jx_insert(hook_args, jx_string("resource_monitor_interval"), jx_integer(atoi(optarg)));
				break;
			case LONG_OPT_MONITOR_MEASURE_DIR:
				if (makeflow_hook_register(&makeflow_hook_resource_monitor, &hook_args) == MAKEFLOW_HOOK_FAILURE)
					goto EXIT_WITH_FAILURE;
				jx_insert(hook_args, jx_string("resource_monitor_measure_dir"), jx_integer(1));
				break;
			case LONG_OPT_MONITOR_TIME_SERIES:
				if (makeflow_hook_register(&makeflow_hook_resource_monitor, &hook_args) == MAKEFLOW_HOOK_FAILURE)
					goto EXIT_WITH_FAILURE;
				jx_insert(hook_args, jx_string("resource_monitor_enable_time_series"), jx_integer(1));
				break;
			case LONG_OPT_MONITOR_OPENED_FILES:
				if (makeflow_hook_register(&makeflow_hook_resource_monitor, &hook_args) == MAKEFLOW_HOOK_FAILURE)
					goto EXIT_WITH_FAILURE;
				jx_insert(hook_args, jx_string("resource_monitor_enable_list_files"), jx_integer(1));
				break;
			case LONG_OPT_MONITOR_LOG_NAME:
				if (makeflow_hook_register(&makeflow_hook_resource_monitor, &hook_args) == MAKEFLOW_HOOK_FAILURE)
					goto EXIT_WITH_FAILURE;
				jx_insert(hook_args, jx_string("resource_monitor_log_format"), jx_string(optarg));
				break;
			case LONG_OPT_CACHE:
				mount_cache = xxstrdup(optarg);
				break;
			case LONG_OPT_MOUNTS:
				mountfile = xxstrdup(optarg);
				break;
			case LONG_OPT_AMAZON_CONFIG:
				amazon_config = xxstrdup(optarg);
				break;
			case LONG_OPT_LAMBDA_CONFIG:
				lambda_config = xxstrdup(optarg);
				break;
			case LONG_OPT_AMAZON_BATCH_IMG:
				amazon_batch_img = xxstrdup(optarg);
				break;
			case LONG_OPT_AMAZON_BATCH_CFG:
				amazon_batch_cfg = xxstrdup(optarg);
				break;
			case 'M':
			case 'N':
				free(project);
				project = xxstrdup(optarg);
				work_queue_master_mode = "catalog";
				catalog_reporting_on = 1; //set to true
				break;
			case 'o':
				debug_file_name = optarg;
				debug_config_file(debug_file_name);
				break;
			case 'p':
				port_set = 1;
				port = atoi(optarg);
				break;
			case 'P':
				priority = optarg;
				break;
			case 'r':
				makeflow_retry_flag = 1;
				makeflow_retry_max = atoi(optarg);
				break;
			case 'R':
				makeflow_retry_flag = 1;
				break;
			case 'S':
				makeflow_submit_timeout = atoi(optarg);
				break;
			case 't':
				work_queue_keepalive_timeout = optarg;
				break;
			case 'T':
				batch_queue_type = batch_queue_type_from_string(optarg);
				if(batch_queue_type == BATCH_QUEUE_TYPE_UNKNOWN) {
					fprintf(stderr, "makeflow: unknown batch queue type: %s\n", optarg);
					return 1;
				}
				break;
			case 'u':
				work_queue_keepalive_interval = optarg;
				break;
			case 'v':
				cctools_version_print(stdout, argv[0]);
				return 0;
			case 'W':
				if(!strcmp(optarg, "files")) {
					wq_option_scheduler = WORK_QUEUE_SCHEDULE_FILES;
				} else if(!strcmp(optarg, "time")) {
					wq_option_scheduler = WORK_QUEUE_SCHEDULE_TIME;
				} else if(!strcmp(optarg, "fcfs")) {
					wq_option_scheduler = WORK_QUEUE_SCHEDULE_FCFS;
				} else {
					fprintf(stderr, "makeflow: unknown scheduling mode %s\n", optarg);
					return 1;
				}
				break;
			case 'X':
				change_dir = optarg;
				break;
			case 'z':
				output_len_check = 1;
				break;
			case 'Z':
				work_queue_port_file = optarg;
				port = 0;
				port_set = 1;	//WQ is going to set the port, so we continue as if already set.
				break;
			case LONG_OPT_PASSWORD:
				if(copy_file_to_buffer(optarg, &work_queue_password, NULL) < 0) {
					fprintf(stderr, "makeflow: couldn't open %s: %s\n", optarg, strerror(errno));
					return 1;
				}
				break;
			case LONG_OPT_DISABLE_BATCH_CACHE:
				cache_mode = 0;
				break;
			case LONG_OPT_HOOK_EXAMPLE:
				if (makeflow_hook_register(&makeflow_hook_example, &hook_args) == MAKEFLOW_HOOK_FAILURE)
					goto EXIT_WITH_FAILURE;
				break;
			case LONG_OPT_WQ_WAIT_FOR_WORKERS:
				wq_wait_queue_size = optarg;
				break;
			case LONG_OPT_WORKING_DIR:
				free(working_dir);
				working_dir = xxstrdup(optarg);
				break;
			case LONG_OPT_PREFERRED_CONNECTION:
				free(work_queue_preferred_connection);
				work_queue_preferred_connection = xxstrdup(optarg);
				break;
			case LONG_OPT_DEBUG_ROTATE_MAX:
				debug_config_file_size(string_metric_parse(optarg));
				break;
			case LONG_OPT_LOG_VERBOSE_MODE:
				log_verbose_mode = 1;
				break;
			case LONG_OPT_WRAPPER:
				if(!wrapper) wrapper = makeflow_wrapper_create();
				makeflow_wrapper_add_command(wrapper, optarg);
				break;
			case LONG_OPT_WRAPPER_INPUT:
				if(!wrapper) wrapper = makeflow_wrapper_create();
				makeflow_wrapper_add_input_file(wrapper, optarg);
				break;
			case LONG_OPT_WRAPPER_OUTPUT:
				if(!wrapper) wrapper = makeflow_wrapper_create();
				makeflow_wrapper_add_output_file(wrapper, optarg);
				break;
			case LONG_OPT_SHARED_FS:
				if (optarg[0] != '/') fatal("Shared fs must be specified as an absolute path");
				if (makeflow_hook_register(&makeflow_hook_shared_fs, &hook_args) == MAKEFLOW_HOOK_FAILURE)
					goto EXIT_WITH_FAILURE;
				if(!jx_lookup(hook_args, "shared_fs_list"))
					jx_insert(hook_args, jx_string("shared_fs_list"),jx_array(NULL));
				jx_array_append(jx_lookup(hook_args, "shared_fs_list"), jx_string(optarg));
				break;
			case LONG_OPT_STORAGE_TYPE:
				if (makeflow_hook_register(&makeflow_hook_storage_allocation, &hook_args) == MAKEFLOW_HOOK_FAILURE)
					goto EXIT_WITH_FAILURE;
				jx_insert(hook_args, jx_string("storage_allocation_type"), jx_integer(atoi(optarg)));
				break;
			case LONG_OPT_STORAGE_LIMIT:
				if (makeflow_hook_register(&makeflow_hook_storage_allocation, &hook_args) == MAKEFLOW_HOOK_FAILURE)
					goto EXIT_WITH_FAILURE;
				jx_insert(hook_args, jx_string("storage_allocation_limit"), jx_integer(string_metric_parse(optarg)));
				break;
			case LONG_OPT_STORAGE_PRINT:
				if (makeflow_hook_register(&makeflow_hook_storage_allocation, &hook_args) == MAKEFLOW_HOOK_FAILURE)
					goto EXIT_WITH_FAILURE;
				jx_insert(hook_args, jx_string("storage_allocation_print"), jx_string(optarg));
				break;
			case LONG_OPT_DOCKER:
				if (makeflow_hook_register(&makeflow_hook_docker, &hook_args) == MAKEFLOW_HOOK_FAILURE)
					goto EXIT_WITH_FAILURE;
				jx_insert(hook_args, jx_string("docker_container_image"), jx_string(optarg));
				break;
			case LONG_OPT_SKIP_FILE_CHECK:
				skip_file_check = 1;
				break;
			case LONG_OPT_DOCKER_TAR:
				if (makeflow_hook_register(&makeflow_hook_docker, &hook_args) == MAKEFLOW_HOOK_FAILURE)
					goto EXIT_WITH_FAILURE;
				jx_insert(hook_args, jx_string("docker_container_tar"), jx_string(optarg));
				break;
			case LONG_OPT_DOCKER_OPT:
				if (makeflow_hook_register(&makeflow_hook_docker, &hook_args) == MAKEFLOW_HOOK_FAILURE)
					goto EXIT_WITH_FAILURE;
				jx_insert(hook_args, jx_string("docker_container_opt"), jx_string(optarg));
				break;
			case LONG_OPT_SINGULARITY:
				if (makeflow_hook_register(&makeflow_hook_singularity, &hook_args) == MAKEFLOW_HOOK_FAILURE)
					goto EXIT_WITH_FAILURE;
				jx_insert(hook_args, jx_string("singularity_container_image"), jx_string(optarg));
				break;
			case LONG_OPT_SINGULARITY_OPT:
				jx_insert(hook_args, jx_string("singularity_container_options"), jx_string(optarg));
				break;
			case LONG_OPT_ALLOCATION_MODE:
				if(!strcmp(optarg, "throughput")) {
					allocation_mode = CATEGORY_ALLOCATION_MODE_MAX_THROUGHPUT;
				} else if(!strcmp(optarg, "waste")) {
					allocation_mode = CATEGORY_ALLOCATION_MODE_MIN_WASTE;
				} else if(!strcmp(optarg, "fixed")) {
					allocation_mode = CATEGORY_ALLOCATION_MODE_FIXED;
				} else {
					fatal("Allocation mode '%s' is not valid. Use one of: throughput waste fixed");
				}
				break;
			case LONG_OPT_JSON:
				dag_syntax = DAG_SYNTAX_JSON;
				break;
			case LONG_OPT_JX:
				dag_syntax = DAG_SYNTAX_JX;
				break;
			case LONG_OPT_JX_ARGS:
				dag_syntax = DAG_SYNTAX_JX;
				jx_args = jx_parse_cmd_args(jx_args, optarg);
				if (!jx_args) {
					fatal("Failed to parse in JX Args File.\n");
				}
				break;
			case LONG_OPT_JX_DEFINE:
				dag_syntax = DAG_SYNTAX_JX;
				if (!jx_parse_cmd_define(jx_args, optarg)) {
					fatal("Failed to parse in JX Define.\n");
				}
				break;
			case LONG_OPT_UMBRELLA_BINARY:
				if(!umbrella) umbrella = makeflow_wrapper_umbrella_create();
				makeflow_wrapper_umbrella_set_binary(umbrella, (const char *)xxstrdup(optarg));
				break;
			case LONG_OPT_UMBRELLA_LOG_PREFIX:
				if(!umbrella) umbrella = makeflow_wrapper_umbrella_create();
				makeflow_wrapper_umbrella_set_log_prefix(umbrella, (const char *)xxstrdup(optarg));
				break;
			case LONG_OPT_UMBRELLA_MODE:
				if(!umbrella) umbrella = makeflow_wrapper_umbrella_create();
				makeflow_wrapper_umbrella_set_mode(umbrella, (const char *)xxstrdup(optarg));
				break;
			case LONG_OPT_UMBRELLA_SPEC:
				if(!umbrella) umbrella = makeflow_wrapper_umbrella_create();
				makeflow_wrapper_umbrella_set_spec(umbrella, (const char *)xxstrdup(optarg));
				break;
			case LONG_OPT_MESOS_MASTER:
				mesos_master = xxstrdup(optarg);
				break;
			case LONG_OPT_MESOS_PATH:
				mesos_path = xxstrdup(optarg);
				break;
			case LONG_OPT_MESOS_PRELOAD:
				mesos_preload = xxstrdup(optarg);
				break;
			case LONG_OPT_K8S_IMG:
				k8s_image = xxstrdup(optarg);
				break;
#ifdef HAS_CURL
			case LONG_OPT_S3_HOSTNAME:
				if (makeflow_hook_register(&makeflow_hook_archive, &hook_args) == MAKEFLOW_HOOK_FAILURE)
                    goto EXIT_WITH_FAILURE;
				jx_insert(hook_args, jx_string("s3_hostname"), jx_string(xxstrdup(optarg)));
				break;
			case LONG_OPT_S3_KEYID:
				if (makeflow_hook_register(&makeflow_hook_archive, &hook_args) == MAKEFLOW_HOOK_FAILURE)
                    goto EXIT_WITH_FAILURE;
				jx_insert(hook_args, jx_string("s3_keyid"), jx_string(xxstrdup(optarg)));
				break;
			case LONG_OPT_S3_SECRETKEY:
				if (makeflow_hook_register(&makeflow_hook_archive, &hook_args) == MAKEFLOW_HOOK_FAILURE)
                    goto EXIT_WITH_FAILURE;
				jx_insert(hook_args, jx_string("s3_secretkey"), jx_string(xxstrdup(optarg)));
				break;
			case LONG_OPT_ARCHIVE_S3_NO_CHECK:
				if (makeflow_hook_register(&makeflow_hook_archive, &hook_args) == MAKEFLOW_HOOK_FAILURE)
					goto EXIT_WITH_FAILURE;
				jx_insert(hook_args, jx_string("archive_s3_no_check"), jx_boolean(1));
			case LONG_OPT_ARCHIVE_S3:
				if (makeflow_hook_register(&makeflow_hook_archive, &hook_args) == MAKEFLOW_HOOK_FAILURE)
					goto EXIT_WITH_FAILURE;
				if(optarg){
					jx_insert(hook_args, jx_string("archive_s3_arg"), jx_string(xxstrdup(optarg)));
				}
				else{
					jx_insert(hook_args, jx_string("archive_s3_no_arg"), jx_string(""));
				}
			case LONG_OPT_ARCHIVE:
				if (makeflow_hook_register(&makeflow_hook_archive, &hook_args) == MAKEFLOW_HOOK_FAILURE)
					goto EXIT_WITH_FAILURE;
				jx_insert(hook_args, jx_string("archive_read"), jx_boolean(1));
				jx_insert(hook_args, jx_string("archive_write"), jx_boolean(1));
				break;
			case LONG_OPT_ARCHIVE_DIR:
				if (makeflow_hook_register(&makeflow_hook_archive, &hook_args) == MAKEFLOW_HOOK_FAILURE)
					goto EXIT_WITH_FAILURE;
				jx_insert(hook_args, jx_string("archive_dir"), jx_string(optarg));
				break;
			case LONG_OPT_ARCHIVE_READ:
				if (makeflow_hook_register(&makeflow_hook_archive, &hook_args) == MAKEFLOW_HOOK_FAILURE)
					goto EXIT_WITH_FAILURE;
				jx_insert(hook_args, jx_string("archive_read"), jx_boolean(1));
				break;
			case LONG_OPT_ARCHIVE_WRITE:
				if (makeflow_hook_register(&makeflow_hook_archive, &hook_args) == MAKEFLOW_HOOK_FAILURE)
					goto EXIT_WITH_FAILURE;
				jx_insert(hook_args, jx_string("archive_write"), jx_boolean(1));
				break;
#endif
			case LONG_OPT_SEND_ENVIRONMENT:
				should_send_all_local_environment = 1;
				break;
			case LONG_OPT_ENFORCEMENT:
				if(!enforcer) enforcer = makeflow_wrapper_create();
				break;
			case LONG_OPT_PARROT_PATH:
				parrot_path = xxstrdup(optarg);
				break;
			case LONG_OPT_FAIL_DIR:
				save_failure = 0;
				break;
			case LONG_OPT_IGNORE_MEM:
				ignore_mem_spec = 1;
				break;
			case LONG_OPT_BATCH_MEM_TYPE:
				free(batch_mem_type);
				batch_mem_type = xxstrdup(optarg);
				break;
			case LONG_OPT_SAFE_SUBMIT:
				safe_submit = 1;
				break;
			case LONG_OPT_SANDBOX:
				if (makeflow_hook_register(&makeflow_hook_sandbox, &hook_args) == MAKEFLOW_HOOK_FAILURE)
					goto EXIT_WITH_FAILURE;
				break;
			case LONG_OPT_VC3:
				if (makeflow_hook_register(&makeflow_hook_vc3_builder, &hook_args) == MAKEFLOW_HOOK_FAILURE)
					goto EXIT_WITH_FAILURE;
				break;
			case LONG_OPT_VC3_EXE:
				if (makeflow_hook_register(&makeflow_hook_vc3_builder, &hook_args) == MAKEFLOW_HOOK_FAILURE)
					goto EXIT_WITH_FAILURE;
				jx_insert(hook_args, jx_string("vc3_exe"), jx_string(optarg));
				break;
			case LONG_OPT_VC3_LOG:
				if (makeflow_hook_register(&makeflow_hook_vc3_builder, &hook_args) == MAKEFLOW_HOOK_FAILURE)
					goto EXIT_WITH_FAILURE;
				jx_insert(hook_args, jx_string("vc3_log"), jx_string(optarg));
				break;
			case LONG_OPT_VC3_OPT:
				if (makeflow_hook_register(&makeflow_hook_vc3_builder, &hook_args) == MAKEFLOW_HOOK_FAILURE)
					goto EXIT_WITH_FAILURE;
				jx_insert(hook_args, jx_string("vc3_opt"), jx_string(optarg));
				break;
			case LONG_OPT_ARGV: {
				debug(D_MAKEFLOW, "loading argv from %s", optarg);
				struct jx *j = jx_parse_file(optarg);
				if (!j) {
					fatal("failed to parse JSON argv %s", optarg);
				}
				if (!jx_istype(j, JX_OBJECT)) {
					fatal("argv must be a JX object");
				}
				struct jx *k = jx_string("MAKEFLOW");
				struct jx *v = jx_remove(j, k);
				jx_delete(k);
				if (v && dagfile) {
					fatal("only one dagfile can be specified");
				}
				if (v && !jx_match_string(v, &dagfile)) {
					fatal("dagfile must be a string filename");
				}
				jx_delete(v);
				jx_getopt_push(j);
				jx_delete(j);
				break;
			}
			case LONG_OPT_VERBOSE_JOBNAMES:
				batch_job_verbose_jobnames = 1;
				break;
			case LONG_OPT_MPI_CORES:
				mpi_cores = atoi(optarg);
				break;
			case LONG_OPT_MPI_MEMORY:
				mpi_memory = atoi(optarg);
				break;
			default:
				show_help_run(argv[0]);
				return 1;
		}
	}

	cctools_version_debug(D_MAKEFLOW_RUN, argv[0]);

	/* Perform initial MPI setup prior to creating the batch queue object. */
	if(batch_queue_type==BATCH_QUEUE_TYPE_MPI) {
		batch_job_mpi_setup(debug_file_name ? debug_file_name : "debug", mpi_cores,mpi_memory);
	}

	if(!did_explicit_auth)
		auth_register_all();
	if(chirp_tickets) {
		auth_ticket_load(chirp_tickets);
		free(chirp_tickets);
	} else {
		auth_ticket_load(NULL);
	}

	// REGISTER HOOKS HERE
	if (enforcer && umbrella) {
		fatal("enforcement and Umbrella are mutually exclusive\n");
	}

	if (makeflow_hook_register(&makeflow_hook_shared_fs, &hook_args) == MAKEFLOW_HOOK_FAILURE)
		goto EXIT_WITH_FAILURE;

	if(save_failure){
		if (makeflow_hook_register(&makeflow_hook_fail_dir, &hook_args) == MAKEFLOW_HOOK_FAILURE)
			goto EXIT_WITH_FAILURE;
	}

	int rc = makeflow_hook_create();
	if(rc != MAKEFLOW_HOOK_SUCCESS)
		goto EXIT_WITH_FAILURE;

	if((argc - optind) == 1) {
		if (dagfile) {
			fatal("only one dagfile can be specified");
		}
		dagfile = xxstrdup(argv[optind]);
	} else if (!dagfile) {
		int rv = access("./Makeflow", R_OK);
		if(rv < 0) {
			fprintf(stderr, "makeflow: No makeflow specified and file \"./Makeflow\" could not be found.\n");
			fprintf(stderr, "makeflow: Run \"%s -h\" for help with options.\n", argv[0]);
			return 1;
		}

		dagfile = xxstrdup("./Makeflow");
	}

	if(batch_queue_type == BATCH_QUEUE_TYPE_WORK_QUEUE) {
		if(strcmp(work_queue_master_mode, "catalog") == 0 && project == NULL) {
			fprintf(stderr, "makeflow: Makeflow running in catalog mode. Please use '-N' option to specify the name of this project.\n");
			fprintf(stderr, "makeflow: Run \"makeflow -h\" for help with options.\n");
			return 1;
		}
		// Use Work Queue default port in standalone mode when port is not
		// specified with -p option. In Work Queue catalog mode, Work Queue
		// would choose an arbitrary port when port is not explicitly specified.
		if(!port_set && strcmp(work_queue_master_mode, "standalone") == 0) {
			port_set = 1;
			port = WORK_QUEUE_DEFAULT_PORT;
		}

		if(port_set) {
			char *value;
			value = string_format("%d", port);
			setenv("WORK_QUEUE_PORT", value, 1);
			free(value);
		}
	}

	if(!logfilename)
		logfilename = string_format("%s.makeflowlog", dagfile);

	printf("parsing %s...\n",dagfile);
	d = dag_from_file(dagfile, dag_syntax, jx_args);

	if(!d) {
		fatal("makeflow: couldn't load %s: %s\n", dagfile, strerror(errno));
	}

	d->allocation_mode = allocation_mode;

	/* Measure resources available for local job execution. */
	local_resources = rmsummary_create(-1);
	makeflow_local_resources_measure(local_resources);

	if(explicit_local_cores)  local_resources->cores = explicit_local_cores;
	if(explicit_local_memory) local_resources->memory = explicit_local_memory;
	if(explicit_local_disk)   local_resources->disk = explicit_local_disk;

	makeflow_local_resources_print(local_resources);

	/* Environment variables override explicit settings for maximum jobs. */
	s = getenv("MAKEFLOW_MAX_REMOTE_JOBS");
	if(s) {
		explicit_remote_jobs_max = MIN(explicit_remote_jobs_max, atoi(s));
	}

	s = getenv("MAKEFLOW_MAX_LOCAL_JOBS");
	if(s) {
		explicit_local_jobs_max = MIN(explicit_local_jobs_max, atoi(s));
	}

	/*
	Handle the confusing case of specifying local/remote max
	jobs when the job type is LOCAL.  Take either option to mean
	both, use the minimum if both are set, and the number of cores
	if neither is set.
	*/

	if(batch_queue_type == BATCH_QUEUE_TYPE_LOCAL) {
		int j;
		if(explicit_remote_jobs_max && !explicit_local_jobs_max) {
			j = explicit_remote_jobs_max;
		} else if(explicit_local_jobs_max && !explicit_remote_jobs_max) {
			j = explicit_local_jobs_max;
		} else if(explicit_local_jobs_max && explicit_remote_jobs_max) {
			j = MIN(explicit_local_jobs_max,explicit_remote_jobs_max);
		} else {
			j = local_resources->cores;
		}
		local_jobs_max = remote_jobs_max = j;

	} else {
		/* We are using a separate local and remote queue, so set them separately. */

		if(explicit_local_jobs_max) {
			local_jobs_max = explicit_local_jobs_max;
		} else {
			local_jobs_max = local_resources->cores;
		}

		if(explicit_remote_jobs_max) {
			remote_jobs_max = explicit_remote_jobs_max;
		} else {
			if(batch_queue_type == BATCH_QUEUE_TYPE_WORK_QUEUE) {
				remote_jobs_max = 10 * MAX_REMOTE_JOBS_DEFAULT;
			} else {
				remote_jobs_max = MAX_REMOTE_JOBS_DEFAULT;
			}
		}
		printf("max running remote jobs: %d\n",remote_jobs_max);
	}

	printf("max running local jobs: %d\n",local_jobs_max);

	remote_queue = batch_queue_create(batch_queue_type);
	if(!remote_queue) {
		fprintf(stderr, "makeflow: couldn't create batch queue.\n");
		if(port != 0)
			fprintf(stderr, "makeflow: perhaps port %d is already in use?\n", port);
		goto EXIT_WITH_FAILURE;
	}

	if(!batchlogfilename) {
		if(batch_queue_supports_feature(remote_queue, "batch_log_name")){
			batchlogfilename = string_format(batch_queue_supports_feature(remote_queue, "batch_log_name"), dagfile);
		} else {
			batchlogfilename = string_format("%s.batchlog", dagfile);
		}
	}

	if(batch_queue_type == BATCH_QUEUE_TYPE_MESOS) {
		batch_queue_set_option(remote_queue, "mesos-path", mesos_path);
		batch_queue_set_option(remote_queue, "mesos-master", mesos_master);
		batch_queue_set_option(remote_queue, "mesos-preload", mesos_preload);
	}

	if(batch_queue_type == BATCH_QUEUE_TYPE_K8S) {
		batch_queue_set_option(remote_queue, "k8s-image", k8s_image);
	}

	if(batch_queue_type == BATCH_QUEUE_TYPE_DRYRUN) {
		FILE *file = fopen(batchlogfilename,"w");
		if(!file) fatal("unable to open log file %s: %s\n", batchlogfilename, strerror(errno));
		fprintf(file, "#!/bin/sh\n");
		fprintf(file, "set -x\n");
		fprintf(file, "set -e\n");
		fprintf(file, "\n# %s version %s (released %s)\n\n", argv[0], CCTOOLS_VERSION, CCTOOLS_RELEASE_DATE);
		fclose(file);
	}

	if(!batch_submit_options){
		batch_submit_options = getenv("BATCH_OPTIONS");
		if(batch_submit_options){
			debug(D_MAKEFLOW, "BATCH_OPTIONS pulled from environment: %s", batch_submit_options);
		}
	}

	batch_queue_set_logfile(remote_queue, batchlogfilename);
	batch_queue_set_option(remote_queue, "batch-options", batch_submit_options);
	batch_queue_set_option(remote_queue, "password", work_queue_password);
	batch_queue_set_option(remote_queue, "master-mode", work_queue_master_mode);
	batch_queue_set_option(remote_queue, "name", project);
	batch_queue_set_option(remote_queue, "priority", priority);
	batch_queue_set_option(remote_queue, "keepalive-interval", work_queue_keepalive_interval);
	batch_queue_set_option(remote_queue, "keepalive-timeout", work_queue_keepalive_timeout);
	batch_queue_set_option(remote_queue, "caching", cache_mode ? "yes" : "no");
	batch_queue_set_option(remote_queue, "wait-queue-size", wq_wait_queue_size);
	batch_queue_set_option(remote_queue, "amazon-config", amazon_config);
	batch_queue_set_option(remote_queue, "lambda-config", lambda_config);
	batch_queue_set_option(remote_queue, "working-dir", working_dir);
	batch_queue_set_option(remote_queue, "master-preferred-connection", work_queue_preferred_connection);
	batch_queue_set_option(remote_queue, "amazon-batch-config",amazon_batch_cfg);
	batch_queue_set_option(remote_queue, "amazon-batch-img", amazon_batch_img);
	batch_queue_set_option(remote_queue, "safe-submit-mode", safe_submit ? "yes" : "no");
	batch_queue_set_option(remote_queue, "ignore-mem-spec", ignore_mem_spec ? "yes" : "no");
	batch_queue_set_option(remote_queue, "mem-type", batch_mem_type);

	char *fa_multiplier = string_format("%f", wq_option_fast_abort_multiplier);
	batch_queue_set_option(remote_queue, "fast-abort", fa_multiplier);
	free(fa_multiplier);

	/* Do not create a local queue for systems where local and remote are the same. */

	if(!batch_queue_supports_feature(remote_queue, "local_job_queue")) {
		local_queue = 0;
	} else {
		local_queue = batch_queue_create(BATCH_QUEUE_TYPE_LOCAL);
		if(!local_queue) {
			fatal("couldn't create local job queue.");
		}
	}

	/* Remote storage modes do not (yet) support measuring storage for garbage collection. */

	if(makeflow_gc_method == MAKEFLOW_GC_SIZE && !batch_queue_supports_feature(remote_queue, "gc_size")) {
		makeflow_gc_method = MAKEFLOW_GC_ALL;
	}

	/* Set dag_node->umbrella_spec */
	if(!clean_mode) {
		struct dag_node *cur;
		cur = d->nodes;
		while(cur) {
			struct dag_variable_lookup_set s = {d, cur->category, cur, NULL};
			char *spec = NULL;
			spec = dag_variable_lookup_string("SPEC", &s);
			if(spec) {
				debug(D_MAKEFLOW_RUN, "setting dag_node->umbrella_spec (rule %d) from the makefile ...\n", cur->nodeid);
				dag_node_set_umbrella_spec(cur, xxstrdup(spec));
			} else if(umbrella && umbrella->spec) {
				debug(D_MAKEFLOW_RUN, "setting dag_node->umbrella_spec (rule %d) from the --umbrella_spec option ...\n", cur->nodeid);
				dag_node_set_umbrella_spec(cur, umbrella->spec);
			}
			free(spec);
			cur = cur->next;
		}

		debug(D_MAKEFLOW_RUN, "makeflow_wrapper_umbrella_preparation...\n");
		// When the user specifies umbrella specs in a makefile, but does not use any `--umbrella...` option,
		// an umbrella wrapper was created to hold the default values for umbrella-related setttings such as
		// log_prefix and default umbrella execution engine.
		if(!umbrella) umbrella = makeflow_wrapper_umbrella_create();
		makeflow_wrapper_umbrella_preparation(umbrella, d);
	}

	if(enforcer) {
		makeflow_wrapper_enforcer_init(enforcer, parrot_path);
	}

	makeflow_parse_input_outputs(d);

	makeflow_prepare_nested_jobs(d);

	if (change_dir)
		chdir(change_dir);

	if(!disable_afs_check && (batch_queue_type==BATCH_QUEUE_TYPE_CONDOR)) {
		char *cwd = path_getcwd();
		if(!strncmp(cwd, "/afs", 4)) {
			fprintf(stderr,"error: The working directory is '%s'\n", cwd);
			fprintf(stderr,"This won't work because Condor is not able to write to files in AFS.\n");
			fprintf(stderr,"Instead, run your workflow from a local disk like /tmp.");
			fprintf(stderr,"Or, use the Work Queue batch system with -T wq.\n");
			free(cwd);
			goto EXIT_WITH_FAILURE;
		}
		free(cwd);
	}

	/* Prepare the input files specified in the mountfile. */
	if(mountfile && !clean_mode) {
		/* check the validity of the mountfile and load the info from the mountfile into the dag */
		printf("checking the consistency of the mountfile ...\n");
		if(makeflow_mounts_parse_mountfile(mountfile, d)) {
			fprintf(stderr, "Failed to parse the mountfile: %s.\n", mountfile);
			free(mountfile);
			return -1;
		}
		free(mountfile);
		use_mountfile = 1;
	}

	printf("checking %s for consistency...\n",dagfile);
	if(!makeflow_check(d)) {
		goto EXIT_WITH_FAILURE;
	}

	if(!makeflow_check_batch_consistency(d) && clean_mode == MAKEFLOW_CLEAN_NONE) {
		goto EXIT_WITH_FAILURE;
	}

	rc = makeflow_hook_dag_check(d);
	if(rc == MAKEFLOW_HOOK_FAILURE) {
		goto EXIT_WITH_FAILURE;
	} else if(rc == MAKEFLOW_HOOK_END) {
		goto EXIT_WITH_SUCCESS;
	}
	printf("%s has %d rules.\n",dagfile,d->nodeid_counter);

	setlinebuf(stdout);
	setlinebuf(stderr);

	if(mount_cache) d->cache_dir = mount_cache;

	/* In case when the user uses --cache option to specify the mount cache dir and the log file also has
	 * a cache dir logged, these two dirs must be the same. Otherwise exit.
	 */
	if(makeflow_log_recover(d, logfilename, log_verbose_mode, remote_queue, clean_mode, skip_file_check )) {
		goto EXIT_WITH_FAILURE;
	}

	/* This check must happen after makeflow_log_recover which may load the cache_dir info into d->cache_dir.
	 * This check must happen before makeflow_mount_install to guarantee that the program ends before any mount is copied if any target is invliad.
	 */
	if(use_mountfile) {
		if(makeflow_mount_check_target(d)) {
			goto EXIT_WITH_FAILURE;
		}
	}

	if(use_mountfile && !clean_mode) {
		if(makeflow_mounts_install(d)) {
			fprintf(stderr, "Failed to install the dependencies specified in the mountfile!\n");
			goto EXIT_WITH_FAILURE;
		}
	}

	struct dag_file *f = dag_file_lookup_or_create(d, batchlogfilename);
	makeflow_log_file_state_change(d, f, DAG_FILE_STATE_EXPECT);

	if(batch_queue_supports_feature(remote_queue, "batch_log_transactions")) {
		const char *transactions = batch_queue_get_option(remote_queue, "batch_log_transactions_name");
		f = dag_file_lookup_or_create(d, transactions);
		makeflow_log_file_state_change(d, f, DAG_FILE_STATE_EXPECT);
	}

	if(clean_mode != MAKEFLOW_CLEAN_NONE) {
		rc = makeflow_hook_dag_clean(d);
		if(rc != MAKEFLOW_HOOK_SUCCESS){
			debug(D_ERROR, "Failed to clean up makeflow hooks!\n");
			goto EXIT_WITH_FAILURE;
		}
		printf("cleaning filesystem...\n");
		if(makeflow_clean(d, remote_queue, clean_mode)) {
			debug(D_ERROR, "Failed to clean up makeflow!\n");
			goto EXIT_WITH_FAILURE;
		}

		if(clean_mode == MAKEFLOW_CLEAN_ALL) {
			unlink(logfilename);
		}

		goto EXIT_WITH_SUCCESS;
	}

	printf("starting workflow....\n");
	rc = makeflow_hook_dag_start(d);
	if(rc != MAKEFLOW_HOOK_SUCCESS){
		debug(D_ERROR, "Failed DAG start hooks");
		goto EXIT_WITH_FAILURE;
	}

	port = batch_queue_port(remote_queue);
	if(work_queue_port_file)
		opts_write_port_file(work_queue_port_file, port);
	if(port > 0)
		printf("listening for workers on port %d.\n", port);

	signal(SIGINT, handle_abort);
	signal(SIGQUIT, handle_abort);
	signal(SIGTERM, handle_abort);

	makeflow_log_started_event(d);

	runtime = timestamp_get();

	makeflow_run(d);

	if(makeflow_failed_flag == 0 && makeflow_nodes_local_waiting_count(d) > 0) {
		debug(D_ERROR, "There are local jobs that could not be run. Usually this means that makeflow did not have enough local resources to run them.");
		goto EXIT_WITH_FAILURE;
	}

	if(makeflow_hook_dag_end(d) != MAKEFLOW_HOOK_SUCCESS){
		goto EXIT_WITH_FAILURE;
	}

EXIT_WITH_SUCCESS:
	/* Makeflow fails by default if we goto EXIT_WITH_FAILURE.
		This indicates we have correctly initialized. */
	makeflow_failed_flag = 0;

EXIT_WITH_FAILURE:
	time_completed = timestamp_get();
	runtime = time_completed - runtime;

	/*
	 * Set the abort and failed flag for batch_job_mesos mode.
	 * Since batch_queue_delete(struct batch_queue *q) will call
	 * batch_queue_mesos_free(struct batch_queue *q), which is defined 
	 * in batch_job/src/batch_job_mesos.c. Then this function will check 
	 * the abort and failed status of the batch_queue and inform 
	 * the makeflow mesos scheduler. 
	 */

	if (batch_queue_type == BATCH_QUEUE_TYPE_MESOS) {
		batch_queue_set_int_option(remote_queue, "batch-queue-abort-flag", (int)makeflow_abort_flag);
		batch_queue_set_int_option(remote_queue, "batch-queue-failed-flag", (int)makeflow_failed_flag);
	}

	if(write_summary_to || email_summary_to)
		makeflow_summary_create(d, write_summary_to, email_summary_to, runtime, time_completed, argc, argv, dagfile, remote_queue, makeflow_abort_flag, makeflow_failed_flag );

	if(wrapper){
		makeflow_wrapper_delete(wrapper);
	}

	int exit_value;
	if(makeflow_abort_flag) {
		makeflow_hook_dag_abort(d);
		makeflow_log_aborted_event(d);
		fprintf(stderr, "workflow was aborted.\n");
		exit_value = EXIT_FAILURE;
	} else if(makeflow_failed_flag) {
		makeflow_hook_dag_fail(d);
		makeflow_log_failed_event(d);
		fprintf(stderr, "workflow failed.\n");
		exit_value = EXIT_FAILURE;
	} else {
		makeflow_hook_dag_success(d);
		makeflow_log_completed_event(d);
		printf("nothing left to do.\n");
		exit_value = EXIT_SUCCESS;
	}

	makeflow_hook_destroy(d);

	/* Batch queues are removed after hooks are destroyed to allow for file clean up on related files. */
	batch_queue_delete(remote_queue);
	if(local_queue)
		batch_queue_delete(local_queue);

	makeflow_log_close(d);
        
	exit(exit_value);
        
	return 0;
}

/* vim: set noexpandtab tabstop=4: */<|MERGE_RESOLUTION|>--- conflicted
+++ resolved
@@ -29,15 +29,13 @@
 #include "jx.h"
 #include "jx_match.h"
 #include "jx_parse.h"
-<<<<<<< HEAD
 #include "jx_getopt.h"
-=======
 #include "jx_print.h"
->>>>>>> 320113b0
 #include "create_dir.h"
 #include "sha1.h"
 
 #include "dag.h"
+#include "dag_file.h"
 #include "dag_node.h"
 #include "dag_node_footprint.h"
 #include "dag_visitors.h"
@@ -230,10 +228,11 @@
 		fputs(context_content, context_file);
 		fclose(context_file);
 		n->log_file = string_format("%s.makeflowlog", tag);
-		makeflow_hook_add_input_file(n->d, task, n->makeflow_dag, NULL);
-		makeflow_hook_add_input_file(n->d, task, context_title, NULL);
-		makeflow_hook_add_output_file(n->d, task, n->log_file, NULL);
 		n->sub_dir = string_format("%s.%u", n->makeflow_dag, n->nodeid);
+
+		makeflow_hook_add_input_file(n->d, task, n->makeflow_dag, n->makeflow_dag, DAG_FILE_TYPE_GLOBAL);
+		makeflow_hook_add_input_file(n->d, task, context_title, context_title, DAG_FILE_TYPE_TEMP);
+		makeflow_hook_add_output_file(n->d, task, n->log_file, n->log_file, DAG_FILE_TYPE_TEMP);
 	}
 
 	/* Expand the command according to each of the wrappers */
@@ -242,6 +241,7 @@
 	makeflow_wrap_umbrella(task, n, umbrella, queue);
 }
 
+/*
 char *submakeflow_command_create(struct dag_node *n, struct list **input_list, struct list **output_list){
 	struct list_node *file;
 	char * input_string = NULL;
@@ -275,6 +275,7 @@
 	char * new_command = string_format("mkdir %s&& %s (cd %s&& makeflow -T local --local-cores=1 --makeflow-log=\"%s\" --jx %s --jx-context=\"%s\"&& %s); status=$?; rm -rf %s; rm %s; exit $status;", n->sub_dir, input_string, n->sub_dir, n->log_file, n->makeflow_dag, n->context_file, output_string, n->sub_dir, n->context_file);
 	return new_command;
 }
+*/
 
 /*
 Abort one job in a given batch queue.
