--- conflicted
+++ resolved
@@ -4,12 +4,10 @@
 #include <time.h>
 #include "buffer.h"
 #include "hash_table.h"
-<<<<<<< HEAD
 #include "link.h"
+#include "mq.h"
+
 #include "common/ds_resources.h"
-=======
-#include "mq.h"
->>>>>>> 2b6eea2b
 
 struct ds_worker {
 	// Network connection to the manager process.
