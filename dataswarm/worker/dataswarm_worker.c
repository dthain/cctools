/*
Copyright (C) 2020- The University of Notre Dame
This software is distributed under the GNU General Public License.
See the file COPYING for details.
*/

#include <stdio.h>
#include <stdlib.h>
#include <string.h>
#include <time.h>
#include <getopt.h>
#include <errno.h>

#include "link.h"
#include "jx.h"
#include "jx_print.h"
#include "jx_parse.h"
#include "debug.h"
#include "stringtools.h"
#include "cctools.h"
#include "domain_name.h"
#include "macros.h"
#include "catalog_query.h"
#include "create_dir.h"
#include "hash_table.h"

#include "dataswarm_message.h"
<<<<<<< HEAD
#include "dataswarm_task.h"
#include "dataswarm_process.h"
=======
#include "dataswarm_blob.h"
>>>>>>> 76357285

// Give up and reconnect if no message received after this time.
int idle_timeout = 300;

//
int long_timeout = 3600;

// Minimum time between connection attempts.
int min_connect_retry = 1;

// Maximum time between connection attempts.
int max_connect_retry = 60;

// Maximum time to wait for a catalog query
int catalog_timeout = 60;

// id msg counter
int message_id = 1;

// taskid -> dataswarm_task *
struct hash_table *task_table = 0;

// This dummy function translates UUIDs of blobs to path.
// Remove after integrating blob support.

char *UUID_TO_LOCAL_PATH( const char *uuid )
{
	return string_format("/the/path/to/blob/%s",uuid);
}

void send_response_message( struct link *l, struct jx *original, struct jx *params )
{
	struct jx *message = jx_object(0);
	
	jx_insert_string(message,"method","response");
	jx_insert_integer(message,"id",jx_lookup_integer(original,"id"));
	jx_insert(message,jx_string("params"),jx_copy(params));

	dataswarm_json_send(l,message,time(0)+long_timeout);

	jx_delete(message);
}

struct jx *handle_manager_message( struct link *manager_link, struct jx *msg )
{
    struct jx *response = NULL;
	if(!msg) {
		return response;
	}

	const char *method = jx_lookup_string(msg,"method");
	struct jx *params = jx_lookup(msg,"params");
	const char *id = jx_lookup_string(msg,"id");

	if(!method || !params) {
		/* dataswarm_json_send_error_result(l, msg, DS_MSG_MALFORMED_MESSAGE, stoptime); */
		/* should the worker add the manager to a banned list at least temporarily? */
		/* disconnect from manager */
		return response;
	}

	const char *taskid = jx_lookup_string(params,"taskid");
	struct dataswarm_task *task = 0;

	if(!strcmp(method,"task-submit")) {
		task = dataswarm_task_create(params);
		hash_table_insert(task_table,taskid,task);
		// no response?
	} else if(!strcmp(method,"task-retrieve")) {
		task = hash_table_lookup(task_table,taskid);
		struct jx *jtask = dataswarm_task_to_jx(task);
		send_response_message(manager_link,msg,jtask);
	} else if(!strcmp(method,"task-reap")) {
		task = hash_table_remove(task_table,taskid);		
		if(task->process) dataswarm_process_kill(task->process);
		dataswarm_task_delete(task);
		// No response?
	} else if(!strcmp(method,"task-cancel")) {
		task = hash_table_lookup(task_table,taskid);
		if(task->process) dataswarm_process_kill(task->process);
		// No response?
	} else if(!strcmp(method,"status-request")) {
		/* */
    } else if(!strcmp(method,"blob-create")) {
        response = dataswarm_blob_create(jx_lookup_string(params, "blob-id"),
                jx_lookup_integer(params, "size"),
                jx_lookup(params, "metadata"),
                jx_lookup(params, "userdata"));
    } else if(!strcmp(method,"blob-put")) {
        response = dataswarm_blob_put(jx_lookup_string(params, "blob-id"), manager_link);
    } else if(!strcmp(method,"blob-get")) {
        response = dataswarm_blob_get(jx_lookup_string(params, "blob-id"), manager_link);
    } else if(!strcmp(method,"blob-delete")) {
        response = dataswarm_blob_delete(jx_lookup_string(params, "blob-id"));
    } else if(!strcmp(method,"blob-commit")) {
        response = dataswarm_blob_commit(jx_lookup_string(params, "blob-id"));
    } else if(!strcmp(method,"blob-copy")) {
        response = dataswarm_blob_copy(jx_lookup_string(params, "blob-id"), 
                                        jx_lookup_string(params, "blob-id-source"));
    } else {
        response = dataswarm_message_error_response(DS_MSG_UNEXPECTED_METHOD, msg);
    }

    return response;
}

void send_status_report( struct link *manager_link, time_t stoptime ) {
    struct jx *msg = jx_object(NULL);
    struct jx *params = jx_object(NULL);

    jx_insert_string(msg, "method", "status-report");
    jx_insert(msg, jx_string("params"), params);
    jx_insert_string(params, "hello", "manager");

    debug(D_DATASWARM, "Sending status-report message");

    dataswarm_json_send(manager_link, msg, stoptime);

    jx_delete(msg);
}


int worker_main_loop( struct link *manager_link )
{
	while(1) {
		time_t stoptime = time(0) + 5;  /* read messages for at most 5 seconds. remove with Tim's library. */

        while(1) {
            if(link_sleep(manager_link, stoptime, stoptime, 0)) {
                debug(D_DATASWARM, "reading new message...");
                struct jx *msg = dataswarm_json_recv(manager_link, stoptime);
                if(msg) {
                    handle_manager_message(manager_link, msg);
                    jx_delete(msg);
                } else {
                    /* handle manager disconnection */
                    return 0;
                }
            } else {
                break;
            }
        }

        /* testing: send status report every cycle for now */
        send_status_report(manager_link, stoptime);

        //do not busy sleep more than stoptime
        //this will probably go away with Tim's library
        time_t sleeptime = stoptime - time(0);
        if(sleeptime > 0) {
            sleep(sleeptime);
        }
	}
}

void worker_connect_loop( const char *manager_host, int manager_port )
{
	char manager_addr[LINK_ADDRESS_MAX];
	int sleeptime = min_connect_retry;

	while(1) {

		if(!domain_name_lookup(manager_host,manager_addr)) {
			printf("couldn't look up host name %s: %s\n",manager_host,strerror(errno));
			break;
		}

		struct link *manager_link = link_connect(manager_addr,manager_port,time(0)+sleeptime);
		if(manager_link) {
            struct jx *msg = jx_object(NULL);
            struct jx *params = jx_object(NULL);

            jx_insert_string(msg, "method", "handshake");
            jx_insert(msg, jx_string("params"), params);
            jx_insert_string(params, "type", "worker");
            jx_insert_integer(msg, "id", message_id++); /* need function to register msgs and their ids */

			dataswarm_json_send(manager_link, msg, time(0)+long_timeout);
            jx_delete(msg);

			worker_main_loop(manager_link);
            link_close(manager_link);

			sleeptime = min_connect_retry;
		} else {
			printf("could not connect to %s:%d: %s\n",manager_host,manager_port,strerror(errno));
			sleeptime = MIN(sleeptime*2,max_connect_retry);
		}
		sleep(sleeptime);
	}

	printf("worker shutting down.\n");
}

void worker_connect_by_name( const char *manager_name )
{
	char *expr = string_format("type==\"dataswarm_manager\" && project==\"%s\"",manager_name);
	int sleeptime = min_connect_retry;

	while(1) {
		int got_result = 0;

		struct jx *jexpr = jx_parse_string(expr);
		struct catalog_query *query = catalog_query_create(0,jexpr,time(0)+catalog_timeout);
		if(query) {
			struct jx *j = catalog_query_read(query,time(0)+catalog_timeout);
			if(j) {
				const char *host = jx_lookup_string(j,"name");
				int port = jx_lookup_integer(j,"port");
				worker_connect_loop(host,port);
				got_result = 1;
			}
			catalog_query_delete(query);
		}

		if(got_result) {
			sleeptime = min_connect_retry;
		} else {
			debug(D_DATASWARM,"could not find %s\n",expr);
			sleeptime = MIN(sleeptime*2,max_connect_retry);
		}

		sleep(sleeptime);
	}

	free(expr);
}

int workspace_init( const char *workspace )
{
	if(!create_dir(workspace,0777)) return 0;

	chdir(workspace);
	mkdir("task",0777);
	mkdir("data",0777);
	mkdir("data/deleting",0777);
	mkdir("data/ro",0777);
	mkdir("data/rw",0777);

	return 1;
}

static const struct option long_options[] = 
{
	{"manager-name", required_argument, 0, 'N'},
	{"manager-host", required_argument, 0, 'm'},
	{"manager-port", required_argument, 0, 'p'},
	{"debug", required_argument, 0, 'd'},
	{"debug-file", required_argument, 0, 'o'},
	{"help", no_argument, 0, 'h' },
	{"version", no_argument, 0, 'v' }
};

static void show_help( const char *cmd )
{
	printf("use: %s [options]\n",cmd);
	printf("where options are:\n");
	printf("-N,--manager-name=<name>  Manager project name.\n");
	printf("-m,--manager-host=<host>  Manager host or address.\n");
	printf("-p,--manager-port=<port>  Manager port number.\n");
	printf("-d,--debug=<subsys>       Enable debugging for this subsystem.\n");
	printf("-o,--debug-file=<file>    Send debugging output to this file.\n");
	printf("-h,--help                 Show this help string\n");
	printf("-v,--version              Show version string\n");	
}

int main(int argc, char *argv[])
{
	const char *manager_name = 0;
	const char *manager_host = 0;
	int manager_port = 0;
	const char *workspace_dir = "/tmp/dataswarm-worker";

	int c;
        while((c = getopt_long(argc, argv, "w:N:m:p:d:o:hv", long_options, 0))!=-1) {

		switch(c) {
			case 'w':
				workspace_dir = optarg;
				break;
			case 'N':
				manager_name = optarg;
				break;
			case 'd':
				debug_flags_set(optarg);
				break;
			case 'o':
				debug_config_file(optarg);
				break;
			case 'm':
				manager_host = optarg;
				break;
			case 'p':
				manager_port = atoi(optarg);
				break;
			case 'v':
	                        cctools_version_print(stdout, argv[0]);
				return 0;
				break;
			default:
			case 'h':
				show_help(argv[0]);
				return 0;
				break;
		}
	}

	if(!workspace_init(workspace_dir)) {
		fprintf(stderr,"%s: couldn't create workspace %s: %s\n",argv[0],workspace_dir,strerror(errno));
		return 1;
	}

	task_table = hash_table_create(0,0);

	if(manager_name) {
		worker_connect_by_name(manager_name);
	} else if(manager_host && manager_port) {
		worker_connect_loop(manager_host,manager_port);
	} else {
		fprintf(stderr,"%s: must specify manager name (-N) or host (-m) and port (-p)\n",argv[0]);
	}

	return 0;
}<|MERGE_RESOLUTION|>--- conflicted
+++ resolved
@@ -25,12 +25,9 @@
 #include "hash_table.h"
 
 #include "dataswarm_message.h"
-<<<<<<< HEAD
 #include "dataswarm_task.h"
 #include "dataswarm_process.h"
-=======
 #include "dataswarm_blob.h"
->>>>>>> 76357285
 
 // Give up and reconnect if no message received after this time.
 int idle_timeout = 300;
