#!/bin/sh

###########################
# *** Set for releases. ***

MAJOR=5
MINOR=0
MICRO=0

# Optionally set this to some name (e.g. RC1 or FINAL)
RELEASE=

# *** You should not need to change anything below this line. ***
###########################

. ./configure.tools.sh

uname -a

if [ -z "$USER" ]; then
  USER=`whoami`
  export USER
fi

save_arguments "$0" "$@"

GIT_DIR="$(dirname "$0")/.git"
export GIT_DIR
if [ -d "$GIT_DIR" ] && which git > /dev/null 2> /dev/null; then
	GIT=y
fi

# `git archive` (man gitattributes(5)) fills this in, otherwise we do it manually...
COMMIT='$Format:%H$'
if [ "$(substr "$COMMIT" 1 1)" = '$' ]; then
	if [ "$GIT" = y ]; then
		COMMIT="$(git rev-parse HEAD)"
	else
		COMMIT="UNKNOWN"
	fi
fi

DIRTY=
if [ "$GIT" = y ]; then
	if [ -n "$(git status --porcelain)" ]; then
		echo "Working copy dirty..." >&2
		DIRTY='-DIRTY'
	fi
fi

# The date is the commit date of the commit, or now if the working tree is dirty.
DATE='$Format:%ci$'
if [ "$(substr "$DATE" 1 1)" = '$' ]; then
	if [ "$GIT" = y ]; then
		DATE="$(git log -1 --pretty=format:%ci HEAD)"
	else
		echo "Source commit date unavailable, using current time." >&2
		DATE="$NOW"
	fi
fi
if [ -n "$DIRTY" ]; then
	DATE="$NOW"
fi

if [ -n "$RELEASE" ]; then
	BRANCH="$RELEASE"
elif [ -n "$CCTOOLS_BRANCH" ]; then
	BRANCH="$CCTOOLS_BRANCH"
else
	BRANCH='$Format:%d$'
	if [ "$(substr "$BRANCH" 1 1)" = '$' ]; then
		if [ "$GIT" = y ]; then
			BRANCH="$(git rev-parse --abbrev-ref HEAD)"
		else
			echo "Building from unknown branch!" >&2
			BRANCH=UNKNOWN
		fi
	else
		# example BRANCH:
		#     "(HEAD, origin/heads/master, ccl/heads/master, master, refs/backup/master)"
		# or on newer Git:
		#     "(HEAD -> version-commit, tag: history/version-commit-006, afs/tags/history/version-commit-006, afs/backup/version-commit)"

		# find the first instance of a (lowercase) branch name
		echo "This commit is referenced by: $BRANCH" >&2
		BRANCH="$(echo " ${BRANCH}," | tr -d '\n()' | perl -pe 's|.*? ([^ A-Z/]+),.*|\1|')"
		if [ -z "$BRANCH" ]; then
			echo "Could not interpret branch name." >&2
			BRANCH=HEAD
		fi
	fi
fi

SOURCE="${BRANCH}:$(substr "$COMMIT" 1 8)${DIRTY}"
VERSION="$MAJOR.$MINOR.$MICRO [${SOURCE}]"

# Bourne shell is tricky when you use backtick command substitution backslash
# has special meaning even when surrounded by single-quotes. It is necessary to
# escape the backslash.
# Here's what we want to exec literally:
#   echo "$*" | sed s/#/\\#/ | sed s/\$/$$/
# The above sed commands are to escape the output for the Makefile.
# Arguments to configure which can be printed for version/debug information.
configure_arguments=`echo "$*" | sed 's/#/\\\\#/' | sed 's/\\$/$$/'`

# Bourne shell is tricky when you use backtick command substitution backslash
# has special meaning even when surrounded by single-quotes. It is necessary to
# escape the backslash.
# Here's what we want to exec literally:
#   uname -a | sed s/#/\\#/ | sed s/\$/$$/
# The above sed commands are to escape the output for the Makefile.
system_information=`uname -a | sed 's/#/\\\\#/' | sed 's/\\$/$$/'`

BUILD_CPU="$(uname -m | tr \[a-z\] \[A-Z\])"
BUILD_DATE="$NOW"
BUILD_HOST="$(uname -n)"
BUILD_SYS="$(uname -s | tr \[a-z\] \[A-Z\] | awk -F_ '{print $1}')"
BUILD_USER="$USER"

if [ "$BUILD_CPU" = UNKNOWN ]
then
	BUILD_CPU=`uname -p | tr \[a-z\] \[A-Z\]`
fi

case "$BUILD_CPU" in
	I[0-9]86)
	BUILD_CPU=I386
	;;
	POWER\ MACINTOSH)
	BUILD_CPU=POWERPC
	;;
	SUN4V)
	BUILD_CPU=SPARC
	;;
esac

include_package_apps="apps"
include_package_sand="sand"
include_package_allpairs="allpairs"
include_package_wavefront="wavefront"
include_package_makeflow="makeflow"
include_package_ftplite="ftp_lite"
include_package_chirp="chirp"
include_package_resource_monitor="resource_monitor"
include_package_weaver="weaver"
include_package_umbrella="umbrella"
include_package_doc="doc"
include_package_prune="prune"

swig_bindings=""

echo "checking for package compatibility..."

if [ -d parrot -a $BUILD_SYS = LINUX ]
then
	if [ $BUILD_CPU = I386 -o $BUILD_CPU = X86_64 ]
	then
		echo "parrot IS supported on ${BUILD_SYS} ${BUILD_CPU}"
		include_package_parrot="parrot"
	else
		echo "parrot is NOT supported on ${BUILD_SYS} ${BUILD_CPU}"
		include_package_parrot=""
	fi
else
	echo "parrot is NOT supported on ${BUILD_SYS} for any cpu type"
	include_package_parrot=""
fi

if [ -d resource_monitor ]
then
	if [ $BUILD_SYS = LINUX -o $BUILD_SYS = DARWIN ]
	then
		echo "resource_monitor IS supported on ${BUILD_SYS}"
		include_package_resource_monitor="resource_monitor"
	else
		echo "resource_monitor is NOT (yet) supported on ${BUILD_SYS}"
		include_package_resource_monitor=""
	fi
fi

install_path="$HOME/cctools"

readline_path="/usr"
globus_path="/usr"
fuse_path="/usr"
irods_path="/usr"
mysql_path="/usr"
perl_path="/usr"
python_path="/usr"
python3_path="/usr"
xrootd_path="/usr"
cvmfs_path="/usr"
uuid_path="/usr"
zlib_path="/usr"
swig_path="/usr"

xrootd_arch=auto
globus_flavor=auto

ccompiler=gcc
cxxcompiler=g++

ccflags="-D__EXTENSIONS__ -D_LARGEFILE64_SOURCE -D__LARGE64_FILES -Wall -Wextra"

config_readline_path=auto
config_globus_path=auto
config_fuse_path=auto
config_mysql_path=auto
config_perl_path=auto
config_python_path=auto
config_python3_path=auto
config_zlib_path=yes

config_irods_path=no
config_xrootd_path=no
config_cvmfs_path=no
config_swig_path=auto

if [ "X${GLOBUS_LOCATION}" != "X" ]
then
	globus_path=${GLOBUS_LOCATION}
fi


while [ $# -gt 0 ]
do
	opt=$1
	arg=''
	shift

	case $opt in
			# handle options of the form --opt=arg
		--*=*)
			arg=$(eval echo ${opt#*=})
			opt=${opt%%=*}
			;;
			# empty arg only for these options
		--debug|--strict|--without-*|--help)
			arg=''
			;;
		--*)
			# handle options of the form --opt arg
			arg=$1
			shift
		;;
	esac

	case $opt in
		--debug)
			optdebug=1
			optstrict=1
			;;
		--prefix)
			install_path=$(abspath "${arg}")
			;;
		--strict)
			optstrict=1
			;;
		--with-globus-path)
			globus_path=${arg}
			config_globus_path=yes
			;;
		--globus-flavor)
			globus_flavor=${arg}
			;;
		--with-readline-path)
			readline_path=${arg}
			config_readline_path=yes
			;;
		--with-fuse-path)
			fuse_path=${arg}
			config_fuse_path=yes
			;;
		--with-irods-path)
			irods_path=${arg}
			config_irods_path=yes
			;;
		--with-mysql-path)
			mysql_path=${arg}
			config_mysql_path=yes
			;;
		--with-perl-path)
			perl_path=${arg}
			config_perl_path=yes
			;;
		--with-python-path)
			python_path=${arg}
			config_python_path=yes
			;;
		--with-python3-path)
			python3_path=${arg}
			config_python3_path=yes
			;;
		--with-xrootd-path)
			xrootd_path=${arg}
			config_xrootd_path=yes
			;;
		--with-cvmfs-path)
			cvmfs_path=${arg}
			config_cvmfs_path=yes
			;;
		--with-uuid-path)
			uuid_path=${arg}
			;;
		--with-zlib-path)
			zlib_path=${arg}
			config_zlib_path=yes
			;;
		--with-swig-path)
			swig_path=${arg}
			config_swig_path=yes
			;;
		--without-system-sand)
			include_package_sand=""
			if [ $include_package_allpairs != "" ]
			then
				echo "*** skipping system 'allpairs' because of dependencies"
				include_package_allpairs=""
			fi
			;;
		--without-system-apps)
			include_package_apps=""
			;;
		--without-system-allpairs)
			include_package_allpairs=""
			;;
		--without-system-wavefront)
			include_package_wavefront=""
			;;
		--without-system-makeflow)
			include_package_makeflow=""
			;;
		--without-system-ftp-lite)
			include_package_ftplite=""
			;;
		--without-system-chirp)
			include_package_chirp=""
			;;
		--without-system-umbrella)
			include_package_umbrella=""
			;;
		--without-system-parrot)
			include_package_parrot=""
			;;
		--without-system-resource_monitor)
			include_package_resource_monitor=""
			;;
		--without-system-weaver)
<<<<<<< HEAD
				include_package_weaver=""
				;;
=======
			include_package_weaver=""
			;;
>>>>>>> 0716ac09
		--without-system-doc)
			include_package_doc=""
			;;
		--without-system-prune)
				include_package_prune=""
				;;
		--xrootd-arch)
			xrootd_arch=${arg}
			;;
		--with-*-path)
			echo "ignoring unknown package ${arg}"
			;;
		--tcp-low-port)
			ccflags="${ccflags} -DTCP_LOW_PORT_DEFAULT=${arg}"
			;;
		--tcp-high-port)
			ccflags="${ccflags} -DTCP_HIGH_PORT_DEFAULT=${arg}"
			;;
		-h | -help | --h | --help)
			cat <<EOF
Use: configure [options]
Where options are:
  --help
  --prefix             <path>
  --debug
  --strict
  --globus-flavor      <flavor>
  --xrootd-arch        <arch>
  --tcp-low-port       <port>
  --tcp-high-port      <port>
  --with-PACKAGE-path  <path>
  --without-system-SYSTEM

Where PACKAGE may be:
	readline
	fuse
	globus
	irods
	mysql
	perl
	python
	python3
	xrootd
	zlib
	cvmfs
	uuid
	swig

And SYSTEM may be:
	sand
	allpairs
	wavefront
	makeflow
	ftp-lite
	chirp
	parrot
	umbrella
	resource_monitor
	doc
EOF
			exit 0
			;;
		*)
			echo "Unknown option ${opt}"
			exit 1
			;;
	esac
done

if [ "$optstrict" = 1 ]; then
	ccflags="${ccflags} -Werror"
fi

<<<<<<< HEAD
IFS=" "
export IFS

potential_packages="dttools ${include_package_makeflow} work_queue ${include_package_apps} ${include_package_sand} ${include_package_allpairs} ${include_package_wavefront} ${include_package_ftplite} ${include_package_parrot} ${include_package_resource_monitor} ${include_package_chirp} ${include_package_weaver} ${include_package_umbrella} ${include_package_doc} ${include_package_prune}"
=======
potential_packages="dttools ${include_package_makeflow} work_queue ${include_package_apps} ${include_package_sand} ${include_package_allpairs} ${include_package_wavefront} ${include_package_ftplite} ${include_package_parrot} ${include_package_resource_monitor} ${include_package_chirp} ${include_package_weaver} ${include_package_doc}"
>>>>>>> 0716ac09

check_multiarch

if [ -f config.mk ]; then
	echo "we are reconfiguring - prepare with make clean..."
	if make clean; then
		echo 'make clean - ok'
	else
		echo "make clean failed ($?); continuing"
	fi
fi

rm -f config.mk
echo "checking for all the things I know how to build..."
for p in $potential_packages
do
	if [ -d $p ]
	then
		echo "package $p found"
		packages="${packages} $p"
		if [ -d `pwd`/$p/src ]
		then
			internal_ccflags="${internal_ccflags} -I`pwd`/$p/src"
		fi
	else
		echo "package $p not found (that's ok)"
	fi
done

require_path ${ccompiler}
require_path ${cxxcompiler}
require_gnu_make

# Lots of warnings are enabled by default, but several are too strict
# and crop up in third-party code, so we disable those checks.
# However, not all compilers support these flags, so we check each one.

for flag in no-unused-parameter no-unknown-pragmas no-deprecated-declarations no-unused-const-variable
do
	if check_compiler_flag -W$flag
	then
		ccflags="${ccflags} -W$flag"
	fi
done

# Cygwin has some compiler oddities.
# 1 - Sloppy definitions of the ctype.h functions cause spurious warnings
# about char -> int conversions.
# 2 - All code is PIC by default, and adding the flag causes more warnings.

if [ ${BUILD_SYS} = CYGWIN ]
then
	ccflags="${ccflags} -Wno-char-subscripts"
else
	ccflags="${ccflags} -fPIC"
fi

#
# Currently, we rely on the linker --as-needed flag to sort out
# which dynamic libraries each executable actually needs.
# This is apparently a recent addition to gnu ld.
# A better solution would be to explicitly specify which libraries
# are needed by which executable, but this will come in a later version.
#

echon "checking if ld supports the --as-needed flag..."
if ld --help 2>&1 | grep -- --as-needed 2>&1 >/dev/null
then
		echo "yes"
		link_as_needed="-Xlinker --as-needed"
		link_no_as_needed="-Xlinker --no-as-needed"
else
		echo "no"
fi

if [ $BUILD_SYS = LINUX ]
then
		ldflags="-Xlinker -Bstatic -static-libgcc -Xlinker -Bdynamic ${link_as_needed}"
elif [ $BUILD_SYS = DARWIN ]
then
		ldflags=""
else
		ldflags="-static-libgcc"
fi

##########################################################################
# SWITCH TO STATIC LINKING FOR UNCOMMON THIRD-PARTY PACKAGES
##########################################################################
library_search_mode=prefer_static
##########################################################################

if [ "$globus_flavor" = auto ]
then
	if [ $BUILD_CPU = X86_64 ]
	then
		globus_flavor=gcc64
	else
		globus_flavor=gcc32
	fi
fi

echo "using a globus flavor of '$globus_flavor' (if this is wrong, use the --globus-flavor argument)"

if [ $config_globus_path != no ]
then
	if check_file ${globus_path}/include/${globus_flavor}/globus_common.h
	then
		ccflags="${ccflags} -DHAS_GLOBUS_GSS"
		globus_ccflags="-I${globus_path}/include -I${globus_path}/include/${globus_flavor}"
		#ldflags="${ldflags} -L${globus_path}/lib64 -L${globus_path}/lib"
		for library in globus_gss_assist globus_gssapi_gsi globus_gsi_proxy_core globus_gsi_credential globus_gsi_callback globus_oldgaa globus_gsi_sysconfig globus_gsi_cert_utils globus_openssl globus_openssl_error globus_callout globus_proxy_ssl globus_common ltdl
		do
			if library_search ${library}_${globus_flavor} ${globus_path}
			then
				globus_ldflags="${globus_ldflags} ${library_search_result}"
			fi
		done
	elif check_file ${globus_path}/include/globus/globus_common.h
	then
		ccflags="${ccflags} -DHAS_GLOBUS_GSS"
		globus_ccflags="-I${globus_path}/lib/globus/include -I${globus_path}/include/globus"
		#ldflags="${ldflags} -L${globus_path}/lib64 -L${globus_path}/lib"
		for library in globus_gss_assist globus_gssapi_gsi globus_gsi_proxy_core globus_gsi_credential globus_gsi_callback globus_oldgaa globus_gsi_sysconfig globus_gsi_cert_utils globus_openssl globus_openssl_error globus_callout globus_proxy_ssl globus_common ltdl
		do
			if library_search $library ${globus_path}
			then
				globus_ldflags="${globus_ldflags} ${library_search_result}"
			fi
		done
	else
		if [ $config_globus_path = yes ]
		then
			echo "*** Sorry, I couldn't find Globus in $globus_path"
			echo "*** Check --with-globus-path and try again."
			exit 1
		else
			echo "*** skipping globus support"
		fi
	fi
else
	echo "*** skipping globus support"
fi

# irods 4.0 moved all its source to the iRODS subdirectory

if [ $config_irods_path != no ]
then
	if library_search RodsAPIs "${irods_path}/lib/core/obj"
	then
		echo "detected irods 3.x installation"

		ccflags="${ccflags} -DHAS_IRODS"

		for d in ${irods_path}/lib/*/include ${irods_path}/server/*/include
		do
			irods_ccflags="${irods_ccflags} -I$d"
		done

		irods_ldflags="${library_search_result}"

	elif library_search RodsAPIs "${irods_path}/iRODS/lib/core/obj"
	then
		echo "detected irods 4.x installation"

		# irods 4.x uses .so plugins which are found in /var/lib/irods.
		# These require the parrot is linked with -rdynamic so that
		# the plugins can refer to symbols in libRodsAPI.a in parrot.

		# irods 4.x changed the API from C to C++, so we must look
		# for .hpp files instead of .h files.

		ccflags="${ccflags} -DHAS_IRODS -DIRODS_USES_PLUGINS -DIRODS_USES_HPP"
		ldflags="${ldflags} -rdynamic"

		echo "*** warning: irods 4.0 requires plugins installed in /var/lib"

		for d in ${irods_path}/iRODS/lib/*/include ${irods_path}/iRODS/server/*/include
		do
			irods_ccflags="${irods_ccflags} -I$d"
		done

		irods_ldflags="${library_search_result}"

		# irods 4.x depends on a specific version of boost:

		boost_path=`ls -d ${irods_path}/external/boost_*`
		if [ ! -d ${boost_path} ]
		then
			echo "*** Could not find irods boost in ${irods_path}/external !"
			exit 1
		fi

		echo "found irods boost in $boost_path"
		boost_lib="${boost_path}/stage/lib"
		for subtype in system thread chrono filesystem regex
		do
			lib=${boost_lib}/libboost_${subtype}.a
			if [ -f $lib ]
			then
				echo "found $lib"
				irods_ldflags="${irods_ldflags} $lib"
			fi
		done

		jansson_path=`ls -d ${irods_path}/external/jansson-*`
		if [ ! -d ${jansson_path} ]
		then
			echo "*** Could not find irods jansson in ${irods_path}/external !"
			exit 1
		fi

		echo "found irods jansson in $jansson_path"
		jansson_lib="${jansson_path}/src/.libs"
		irods_ldflags="${irods_ldflags} ${jansson_lib}/libjansson.a"

	elif [ $config_irods_path = yes ]
	then
		echo "*** Sorry, I couldn't find IRODS in $irods_path"
		echo "*** Check --with-irods-path and try again."
		exit 1
	else
		echo "*** skipping irods support"
	fi
else
	echo "*** skipping irods support"
fi

if [ $config_mysql_path != no ] && library_search mysqlclient ${mysql_path} mysql
then
	mysql_ldflags="${library_search_result}"

	if [ ${mysql_path} != /usr ]
	then
		mysql_ccflags="-I${mysql_path}/include"
	fi

	ccflags="${ccflags} -DHAS_MYSQL -DHAS_BXGRID"

	# It seems that the various versions move around the key include file,
	# so we check for it in several places here.

	if [ -f ${mysql_path}/include/mysql.h ]
	then
		ccflags="${ccflags} -DHAS_MYSQL_H"
	fi

	if [ -f ${mysql_path}/include/mysql/mysql.h ]
	then
		ccflags="${ccflags} -DHAS_MYSQL_MYSQL_H"
	fi
else
	if [ $config_mysql_path = yes ]
	then
		echo "*** Sorry, I couldn't find MySQL in $mysql_path"
		echo "*** Check --with-mysql-path and try again."
		exit 1
	else
		echo "*** skipping mysql support"
	fi
fi

if [ $config_xrootd_path != no ] && check_file ${xrootd_path}/include/xrootd/XrdVersion.hh
then
	if [ "$xrootd_arch" = auto ]
	then
		if [ "$BUILD_CPU" = X86_64 ]
		then
			xrootd_arch=x86_64_linux_26
		else
			xrootd_arch=i386_linux26
		fi
	fi

	echo "using an xrootd arch of '$xrootd_arch' (if this is wrong, use the --xrootd-arch argument)"

	ccflags="${ccflags} -DHAS_XROOTD"
	xrootd_ccflags="-I${xrootd_path}/include/xrootd"

	for library in XrdPosix XrdClient XrdSys XrdNet XrdNetUtil XrdOuc
	do
		if library_search $library ${xrootd_path} ${xrootd_arch}
		then
			xrootd_ldflags="${xrootd_ldflags} ${library_search_result}"
		else
			echo "*** Couldn't find $library in ${xrootd_path}"
			exit 1
		fi

	done
else
	if [ $config_xrootd_path = yes ]
	then
		echo "*** Sorry, I couldn't find xrootd in ${xrootd_path}"
		echo "*** Check --with-xrootd-path and try again."
		exit 1
	else
		echo "*** skipping xrootd support"
	fi
fi

if [ $config_cvmfs_path != no ] && check_file ${cvmfs_path}/include/libcvmfs.h
then
	ccflags="${ccflags} -DHAS_CVMFS"
	cvmfs_ccflags="-I${cvmfs_path}/include"

	if library_search cvmfs ${cvmfs_path}
	then
		cvmfs_ldflags="${library_search_result}"
	else
		echo "*** Couldn't find $library in ${cvmfs_path}"
		exit 1
	fi

	cvmfs_version=$(sed -n 's/^#define LIBCVMFS_VERSION \+\([0-9]\+\)/\1/p' ${cvmfs_path}/include/libcvmfs.h)
	if [ $cvmfs_version -gt 1 ]
	then
		if library_search uuid $uuid_path
		then
			cvmfs_ldflags="${cvmfs_ldflags} ${library_search_result}"
		else
			echo "*** Couldn't find libuuid"
			echo "*** Check --with-uuid-path and try again."
			exit 1
		fi
	fi
else
	if [ $config_cvmfs_path = yes ]
	then
		echo "*** Sorry, I couldn't find cvmfs in ${cvmfs_path}"
		echo "*** Check --with-cvmfs-path and try again."
		exit 1
	else
		echo "*** skipping cvmfs support"
	fi
fi

if [ $config_fuse_path != no ]
then
		if library_search fuse ${fuse_path} || library_search fuse /
		then
				if [ "${fuse_path}" != / -a "${fuse_path}" != /usr ]
				then
						fuse_ccflags="-I${fuse_path}/include"
				fi
				ccflags="${ccflags} -DHAS_FUSE"
				fuse_ldflags="${library_search_result}"
		else
				if [ $config_fuse_path = yes ]
				then

				echo "*** Sorry, I couldn't find Fuse in $fuse_path"
				echo "*** Check --with-fuse-path and try again."
				exit 1
				else
						echo "*** skipping fuse support"
				fi
		fi
else
	echo "*** skipping fuse support"
fi

##########################################################################
# SWITCH BACK TO DYNAMIC LINKING FOR COMMON SYSTEM LIBRARIES
##########################################################################
library_search_mode=prefer_dynamic
##########################################################################

if [ $config_readline_path != no ] && library_search readline ${readline_path}
then
	external_libraries="${external_libraries} ${library_search_result}"

	if [ ${readline_path} != /usr ]
	then
		ccflags="${ccflags} -I${readline_path}/include"
	fi

	ccflags="${ccflags} -DHAS_LIBREADLINE"

	# We rely on the --as-needed flag to figure out what dynamic
	# libraries are actually used by each executable.
	# However, libreadline doesn't properly specify a dependency
	# on ncurses, termcap, and history, so we must force them to link.

	if [ $BUILD_SYS = LINUX ]
	then
		# Remove the -lreadline that was added by "library_search readline" above
		external_libraries=`echo $external_libraries | sed "s/-lreadline//"`

		# Put the readline flags in a separate variable to be used only where needed.
		cctools_readline_ldflags="-lreadline ${link_no_as_needed} -lncurses -lhistory ${link_as_needed}"
	else
		if library_search ncurses ${readline_path}
		then
			external_libraries="${external_libraries} ${library_search_result}"
		fi

		if library_search termcap ${readline_path}
		then
			external_libraries="${external_libraries} ${library_search_result}"
		fi

		if library_search history ${readline_path}
		then
			external_libraries="${external_libraries} ${library_search_result}"
		fi
	fi
else
	echo "*** skipping readline..."
fi

if [ $BUILD_SYS = DARWIN ]
then
	if [ ! -d "/usr/include" ]
	then
		# The version of getopt.h packaged in cctools appears to cause a SIGBUS on Darwin.
		# Mac OS X Command Line Tools need to be installed to obtain a getopt.h that works.
		echo "*** Sorry, I can't proceed without Mac OS X Command Line Tools."
		echo "*** Please refer to the installation instructions."
		exit 1
	fi
fi

if [ $config_perl_path != no ]
then
	if check_file ${perl_path}/bin/perl
	then
		perl=${perl_path}/bin/perl
	else
		perl=0
	fi

	if [ $perl != 0 ]
	then
		perl_version=`${perl} -e 'printf "%vd\n",$^V;'`
		if [ $? = 0 ]
		then
			echo "perl version is ${perl_version}"
		else
			perl=0
		fi
	fi

	if [ $perl != 0 ]
	then
		perl_ccflags=`${perl} -MExtUtils::Embed -e ccopts`
		perl_ldflags=`${perl} -MExtUtils::Embed -e ldopts`

		if [ $? = 0 ]
		then
			# On OSX, the ExtUtils::Embed options contain options
			# to generate triple-fat binaries, which fails when
			# we attempt to bring in our thin binaries.

			# To avoid this problem, remove all of the -arch XXX
			# arguments, so that the compiler produces the default,
			# which will be compatible with the other objects we compile.

			if [ ${BUILD_SYS} = DARWIN ]
			then
				perl_ccflags=`echo ${perl_ccflags} | sed 's/-arch [^ ]* *//g'`
				perl_ldflags=`echo ${perl_ldflags} | sed 's/-arch [^ ]* *//g'`
			fi

			swig_bindings="$swig_bindings perl"
		else
			perl=0
		fi
	fi

	if [ $perl = 0 ]
	then
				if [ $config_perl_path = yes ]
				then
						echo "*** Sorry, I couldn't find the perl libraries in $perl_path"
						echo "*** Check --with-perl-path and try again."
						exit 1
				else
						echo "*** skipping perl support"
				fi
	fi
fi

if [ $config_python_path != no ]
then
	if [ -n "$PYTHON" ] && check_file ${PYTHON}
	then
		python=${PYTHON}
	elif check_file ${python_path}/bin/python2
	then
		python=${python_path}/bin/python2
	elif check_file ${python_path}/bin/python
	then
		python=${python_path}/bin/python
	else
		python=0
	fi

	if [ $python != 0 ]
	then
		python_version=`${python} -V 2>&1 | cut -d " " -f 2`
		echo "python version is ${python_version}"
		python_major_version=`echo ${python_version} | cut -d . -f 1`
		python_minor_version=`echo ${python_version} | cut -d . -f 2 | cut -d . -f 1,2`
		if [ "$python_major_version" -eq 2 -a "$python_minor_version" -ge 4 ]
		then
			if check_file ${python_path}/include/python2.$python_minor_version/Python.h
			then
				echo "found python development libraries"
				python_ccflags_file=`mktemp tmp.XXXXXX`
				python_ldflags_file=`mktemp tmp.XXXXXX`

				env HOME=/var/empty ${python} > $python_ccflags_file <<EOF
from distutils import sysconfig
flags = ['-I' + sysconfig.get_python_inc(),
	 '-I' + sysconfig.get_python_inc(plat_specific=True)]
syscfgflags = sysconfig.get_config_var('CFLAGS')
if not syscfgflags is None:
	flags.extend(syscfgflags.split())
print ' '.join(flags)
EOF
				env HOME=/var/empty ${python} > $python_ldflags_file <<EOF
from distutils import sysconfig
libs = sysconfig.get_config_var('LIBS').split() + sysconfig.get_config_var('SYSLIBS').split()
if not sysconfig.get_config_var('Py_ENABLE_SHARED'):
	libs.insert(0, '-L' + sysconfig.get_config_var('LIBPL'))
print ' '.join(libs)
EOF
				python_ccflags=`cat $python_ccflags_file`
				python_ldflags=`cat $python_ldflags_file`
				rm $python_ccflags_file
				rm $python_ldflags_file

				# On OSX, the ExtUtils::Embed options contain options
				# to generate triple-fat binaries, which fails when
				# we attempt to bring in our thin binaries.

				# To avoid this problem, remove all of the -arch XXX
				# arguments, so that the compiler produces the default,
				# which will be compatible with the other objects we compile.

							if [ ${BUILD_SYS} = DARWIN ]
				then
					python_ccflags=`echo ${python_ccflags} | sed 's/-arch [^ ]* *//g'`
					python_ldflags=`echo ${python_ldflags} | sed 's/-arch [^ ]* *//g'`
				fi

				if [ $BUILD_SYS = DARWIN ]
				then
					python_ldflags="$python_ldflags -undefined dynamic_lookup"
				fi

				swig_bindings="$swig_bindings python"
			else
				python=0
			fi
		else
			echo "*** Sorry, we require Python >= 2.4"
			python=0
		fi
	fi

	if [ $python = 0 ]
	then
				if [ $config_python_path = yes ]
				then
						echo "*** Sorry, I couldn't find the Python >= 2.4 libraries in $python_path"
						echo "*** Check --with-python-path and try again."
						exit 1
				else
						echo "*** skipping python support"
				fi
	fi
fi

# If python is not found, then leave out weaver.

if [ $python != 0 -a $python_major_version = 2 -a $python_minor_version -ge 6 ]
then
	echo "python version is suitable for umbrella"
	echo "python version is suitable for prune"
	echo "python version is suitable for weaver"
else
	echo "umbrella requires python >= 2.6"
	packages=`echo ${packages} | sed 's/umbrella//g'`
	echo "prune requires python >= 2.6"
	packages=`echo ${packages} | sed 's/prune//g'`
	echo "weaver requires python >= 2.6"
	packages=`echo ${packages} | sed 's/weaver//g'`
fi

if [ $config_python3_path != no ]
then
	if [ -n "$PYTHON3" ] && check_file ${PYTHON3}
	then
		python3=${PYTHON3}
	elif check_file ${python3_path}/bin/python3
	then
		python3=${python3_path}/bin/python3
	elif check_file ${python3_path}/bin/python
	then
		python3=${python3_path}/bin/python
	else
		python3=0
	fi

	if check_file ${python3_path}/bin/2to3
	then
		python3_2to3=${python3_path}/bin/2to3
	else
		python3=0
	fi

	if [ $python3 != 0 ]
	then
		python3_version=`${python3} -V 2>&1 | cut -d " " -f 2`
		echo "python3 version is ${python3_version}"
		python3_major_version=`echo ${python3_version} | cut -d . -f 1`
		python3_minor_version=`echo ${python3_version} | cut -d . -f 2 | cut -d . -f 1,2`
		if [ "$python3_major_version" -eq 3 ]
		then
			python3_include=`${python3} -c 'from distutils import sysconfig; print(sysconfig.get_python_inc())'`
			if check_file ${python3_include}/Python.h && check_file ${python3}-config
			then
				echo "found python3 development libraries"
				python3_ccflags=`${python3}-config --cflags`
				python3_ldflags=`${python3}-config --ldflags`

				# On OSX, the ExtUtils::Embed options contain options
				# to generate triple-fat binaries, which fails when
				# we attempt to bring in our thin binaries.

				# To avoid this problem, remove all of the -arch XXX
				# arguments, so that the compiler produces the default,
				# which will be compatible with the other objects we compile.

				if [ ${BUILD_SYS} = DARWIN ]
				then
					python3_ccflags=`echo ${python3_ccflags} | sed 's/-arch [^ ]* *//g'`
					python3_ldflags=`echo ${python3_ldflags} | sed 's/-arch [^ ]* *//g'`
				fi

				if [ $BUILD_SYS = DARWIN ]
				then
					python3_ldflags="$python3_ldflags -undefined dynamic_lookup"
				fi

				swig_bindings="$swig_bindings python3"
			else
				python3=0
			fi
		else
			echo "*** Sorry, we require Python3 >= 3.0"
			python3=0
		fi
	fi

	if [ $python3 = 0 ]
	then
		if [ $config_python3_path = yes ]
		then
			echo "*** Sorry, I couldn't find the Python3 >= 3.0 libraries in $python3_path"
			echo "*** Check --with-python3-path and try again."
			exit 1
		else
			echo "*** skipping python3 support"
		fi
	fi
fi

found_swig=no
if [ $config_swig_path != no ]
then
	swig=""
	if check_file ${swig_path}/bin/swig
	then
		swig=${swig_path}/bin/swig
	else
		if check_path swig
		then
			swig=`which swig`
		else
			echo "*** skipping swig bindings for work queue"
		fi
	fi

	if [ -n "$swig" ]
	then
		swig_version=`${swig} -version | grep -i version | awk '{print $3}'`
		if [ "$python" != 1 -a ! \( "$python_major_version" -eq 2 -a "$python_minor_version" -eq 4 \) -a `format_version $swig_version` -eq `format_version 1.3.29` ]
		then
			echo "*** Sorry, Swig 1.3.29 does not work with Python $python_version."
			echo "*** skipping swig bindings for work queue"
		elif [ "$python3" != 0 -a `format_version $swig_version` -lt `format_version 2.0.4` ]
		then
			# Python 3 requires Swig version >= 2.0.4; cf.
			# http://sourceforge.net/p/swig/bugs/1104/ and
			# http://sourceforge.net/p/swig/news/?page=1
			echo "*** Sorry, Swig $swig_version does not work with Python 3 version $python3_version."
			echo "*** Specifically, Swig >= 2.0.4 is needed for Python 3 support."
			echo "*** skipping swig bindings for work queue"
		elif [ `format_version $swig_version` -ge `format_version 1.3.29` ]
		then
			found_swig=yes
		else
			echo "*** Sorry, I need swig >= 1.3.29"
			echo "*** skipping swig bindings for work queue"
		fi
	fi
else
	if [ $config_swig_path = yes ]
	then
		echo "*** Sorry, I couldn't find swig in $swig_path"
		echo "*** Check --with=swig-path and try again."
		exit 1
	else
		echo "*** skipping swig bindings for work queue"
	fi
fi

if [ $found_swig != yes ]
then
	swig_bindings=""
fi

linker="gcc"

library_search_standard()
{
	if library_search "$@"
	then
		external_libraries="${external_libraries} ${library_search_result}"
	fi
}

library_search_standard ssl /usr
library_search_standard crypto /usr
library_search_standard resolv /usr
library_search_standard socket /usr
library_search_standard nsl /usr

# Finally, add in standard system libraries found everywhere

if [ $BUILD_SYS != DARWIN ]
then
	external_libraries="${external_libraries} -lrt"
fi

if [ $BUILD_SYS != FREEBSD ] || [ $BUILD_SYS != DRAGONFLY ]
then
	external_libraries="${external_libraries} -ldl"
fi

if library_search z ${zlib_path}
then
	external_libraries="${external_libraries} ${library_search_result}"
	if [ "$zlib_path" != /usr ]
	then
		ccflags="${ccflags} -I${zlib_path}/include"
		ldflags="${ldflags} -L${zlib_path}/lib"
	fi
else
	echo "*** Sorry, I couldn't find zlib in $zlib_path"
	echo "*** Check --with-zlib-path and try again."
	exit 1
fi

if [ ${BUILD_SYS} != CYGWIN ]
then
	external_libraries="${external_libraries} -lstdc++ -lpthread -lz -lc -lm"
else
	external_libraries="${external_libraries} -lstdc++ -lpthread -lz -lm"
fi

if [ $BUILD_SYS = DARWIN ]
then
	cctools_dynamic_suffix=dylib
	cctools_dynamic_flag=-dynamiclib
else
	cctools_dynamic_suffix=so
	cctools_dynamic_flag=-shared
fi

# sqlite3 uses define "HAVE_*"
optional_function gmtime_r /usr/include/time.h HAVE_GMTIME_R
optional_function fdatasync /usr/include/unistd.h HAVE_FDATASYNC
optional_function isnan /usr/include/math.h HAS_ISNAN HAVE_ISNAN SQLITE_HAVE_ISNAN
optional_function localtime_r /usr/include/time.h HAVE_LOCALTIME_R
optional_function localtime_s /usr/include/time.h HAVE_LOCALTIME_S
optional_function pread /usr/include/unistd.h HAS_PREAD USE_PREAD
optional_function pread64 /usr/include/unistd.h USE_PREAD64
optional_function pwrite /usr/include/unistd.h HAS_PWRITE USE_PWRITE
optional_function pwrite64 /usr/include/unistd.h USE_PWRITE64
optional_function strchrnul /usr/include/string.h HAVE_STRCHRNUL
optional_function strsignal /usr/include/string.h HAS_STRSIGNAL
optional_function usleep /usr/include/unistd.h HAS_USLEEP HAVE_USLEEP
optional_function utime /usr/include/utime.h HAS_UTIME HAVE_UTIME

# sqlite3 uses define "HAVE_*"
optional_include attr/xattr.h HAS_ATTR_XATTR_H
optional_include fts.h HAS_FTS_H
optional_include inttypes.h HAS_INTTYPES_H HAVE_INTTYPES_H
optional_include stdint.h HAS_STDINT_H HAVE_STDINT_H
optional_include sys/statfs.h HAS_SYS_STATFS_H
optional_include sys/statvfs.h HAS_SYS_STATVFS_H
optional_include sys/xattr.h HAS_SYS_XATTR_H
optional_include syslog.h HAS_SYSLOG_H

#if optional_library_function systemd/sd-journal.h sd_journal_print systemd HAS_SYSTEMD_JOURNAL_H; then
#	external_libraries="${external_libraries} -lsystemd"
#fi

cctools_doctargets=

if check_path doxygen
then
	cctools_doctargets="${cctools_doctargets} apipages"
else
	echo "*** not building API documentation"
fi

if check_path m4
then
	cctools_doctargets="${cctools_doctargets} htmlpages"
	if check_path nroff
	then
		cctools_doctargets="${cctools_doctargets} manpages"
	else
		echo "*** not building man pages"
	fi
else
	echo "*** not building html or man pages"
fi

# We always compile with debugging enabled,
# however on Solaris, the -g option results in a different
# debugging format that causes linking errors in getopt code.

if [ $BUILD_SYS = SUNOS ]
then
	debug_flag="-gstabs+"
else
	debug_flag="-g"
fi

ccflags_append_define \
	"BUILD_DATE='\"$BUILD_DATE\"'" \
	"BUILD_HOST='\"$BUILD_HOST\"'" \
	"BUILD_USER='\"$BUILD_USER\"'" \
	"CCTOOLS_COMMIT='\"$COMMIT\"'" \
	"CCTOOLS_CONFIGURE_ARGUMENTS='\"$configure_arguments\"'" \
	"CCTOOLS_CPU_${BUILD_CPU}" \
	"CCTOOLS_CVMFS_BUILD_FLAGS='\"${cvmfs_ldflags} ${cvmfs_ccflags}\"'" \
	"CCTOOLS_OPSYS_${BUILD_SYS}" \
	"CCTOOLS_RELEASE_DATE='\"$DATE\"'" \
	"CCTOOLS_SOURCE='\"$SOURCE\"'" \
	"CCTOOLS_SYSTEM_INFORMATION='\"$system_information\"'" \
	"CCTOOLS_VERSION='\"$VERSION\"'" \
	"CCTOOLS_VERSION_MAJOR=$MAJOR" \
	"CCTOOLS_VERSION_MICRO=$MICRO" \
	"CCTOOLS_VERSION_MINOR=$MINOR" \
	"INSTALL_PATH='\"${install_path}\"'" \
	"_GNU_SOURCE" \
	"_REENTRANT"
ccflags_append "$debug_flag"
ldflags="${ldflags} ${debug_flag}"

if [ X$include_package_parrot = "Xparrot" ]
then

	cat <<EOF > libparrot.test.c
int main() { return 0; }
EOF
	echon "testing creation of 64-bit libparrot_helper.so..."
	$ccompiler $internal_ccflags -m64 libparrot.test.c -o libparrot.test > /dev/null 2>&1
	if [ $? = 0 ]
	then
		build_lib64parrot_helper="yes"
	else
		build_lib64parrot_helper="no"
	fi
	echo $build_lib64parrot_helper

	echon "testing creation of 32-bit libparrot_helper.so..."
	$ccompiler $internal_ccflags -m32 libparrot.test.c -o libparrot.test > /dev/null 2>&1
	if [ $? = 0 ]
	then
		build_lib32parrot_helper="yes"
	else
		build_lib32parrot_helper="no"
	fi
	echo $build_lib32parrot_helper

	rm -f libparrot.test.c libparrot.test
fi


echo "Creating config.mk..."

if [ "$optdebug" = 1 ]; then
	CCTOOLS_CC="${ccompiler}"
	CCTOOLS_CXX="${cxxcompiler}"
	CCTOOLS_LD="${linker}"
else
	CCTOOLS_CC='@echo COMPILE $@;'"${ccompiler}"
	CCTOOLS_CXX='@echo COMPILE $@;'"${cxxcompiler}"
	CCTOOLS_LD='@echo LINK $@;'"${linker}"
fi

cat <<EOF >>config.mk
# Generated at `date` by $USER@`uname -n`

CCTOOLS_INSTALL_DIR=${install_path}
CCTOOLS_PACKAGES=${packages}

CCTOOLS_CC=${CCTOOLS_CC}

CCTOOLS_BASE_CCFLAGS=${ccflags}

CCTOOLS_INTERNAL_CCFLAGS=${internal_ccflags} \${CCTOOLS_BASE_CCFLAGS}

CCTOOLS_CCFLAGS=-I\${CCTOOLS_INSTALL_DIR}/include/cctools \${CCTOOLS_BASE_CCFLAGS}

CCTOOLS_CXX=${CCTOOLS_CXX}

CCTOOLS_BASE_CXXFLAGS=\${CCTOOLS_BASE_CCFLAGS}

CCTOOLS_INTERNAL_CXXFLAGS=\${CCTOOLS_INTERNAL_CCFLAGS}

CCTOOLS_CXXFLAGS=-I\${CCTOOLS_INSTALL_DIR}/include/cctools \${CCTOOLS_BASE_CXXFLAGS}

CCTOOLS_LD = ${CCTOOLS_LD}

CCTOOLS_BASE_LDFLAGS = ${ldflags}

CCTOOLS_INTERNAL_LDFLAGS = \$(CCTOOLS_BASE_LDFLAGS) ${internal_ldflags}

CCTOOLS_EXTERNAL_LINKAGE = ${external_libraries}

CCTOOLS_LDFLAGS = -L\$(CCTOOLS_INSTALL_DIR)/lib \$(CCTOOLS_BASE_LDFLAGS)

CCTOOLS_READLINE_LDFLAGS=${cctools_readline_ldflags}

CCTOOLS_DYNAMIC_SUFFIX=${cctools_dynamic_suffix}
CCTOOLS_DYNAMIC_FLAG=${cctools_dynamic_flag}

CC=\$(CCTOOLS_CC)
CCFLAGS=\$(CCTOOLS_CCFLAGS)
LD=\$(CCTOOLS_LD)
LDFLAGS=\$(CCTOOLS_LDFLAGS)
CXX=\$(CCTOOLS_CXX)
CXXFLAGS=\$(CCTOOLS_CXXFLAGS)

CCTOOLS_AR=ar

CCTOOLS_SWIG=${swig}

CCTOOLS_PERL=${perl}
CCTOOLS_PERL_CCFLAGS=${perl_ccflags}
CCTOOLS_PERL_LDFLAGS=${perl_ldflags}
CCTOOLS_PERL_VERSION=${perl_version}

CCTOOLS_PYTHON=${python}
CCTOOLS_PYTHON_CCFLAGS=${python_ccflags}
CCTOOLS_PYTHON_LDFLAGS=${python_ldflags}
CCTOOLS_PYTHON_VERSION=${python_major_version}.${python_minor_version}

CCTOOLS_PYTHON3=${python3}
CCTOOLS_PYTHON3_CCFLAGS=${python3_ccflags}
CCTOOLS_PYTHON3_LDFLAGS=${python3_ldflags}
CCTOOLS_PYTHON3_VERSION=${python3_major_version}.${python3_minor_version}
CCTOOLS_PYTHON3_2TO3=${python3_2to3}

CCTOOLS_SWIG_BINDINGS=${swig_bindings}

CCTOOLS_DOCTARGETS=${cctools_doctargets}

CCTOOLS_M4_ARGS=-DCCTOOLS_VERSION="${VERSION}" -DCCTOOLS_RELEASE_DATE="${RELEASE_DATE}"

CCTOOLS_BUILD_LIB64PARROT_HELPER=${build_lib64parrot_helper}
CCTOOLS_BUILD_LIB32PARROT_HELPER=${build_lib32parrot_helper}

CCTOOLS_VERSION=${VERSION}
CCTOOLS_RELEASEDATE=${RELEASE_DATE}

CCTOOLS_IRODS_LDFLAGS=${irods_ldflags}
CCTOOLS_IRODS_CCFLAGS=${irods_ccflags}

CCTOOLS_MYSQL_LDFLAGS=${mysql_ldflags}
CCTOOLS_MYSQL_CCFLAGS=${mysql_ccflags}

CCTOOLS_XROOTD_LDFLAGS=${xrootd_ldflags}
CCTOOLS_XROOTD_CCFLAGS=${xrootd_ccflags}

CCTOOLS_CVMFS_LDFLAGS=${cvmfs_ldflags}
CCTOOLS_CVMFS_CCFLAGS=${cvmfs_ccflags}

CCTOOLS_FUSE_LDFLAGS=${fuse_ldflags}
CCTOOLS_FUSE_CCFLAGS=${fuse_ccflags}

CCTOOLS_GLOBUS_LDFLAGS=${globus_ldflags}
CCTOOLS_GLOBUS_CCFLAGS=${globus_ccflags}
EOF

echo ""
echo "To re-configure, type './configure.rerun'"
echo "To build, type '${MAKE}'"
echo "To build and install, type '${MAKE} install'"
echo ""

exit 0


# vim: set noexpandtab tabstop=4:<|MERGE_RESOLUTION|>--- conflicted
+++ resolved
@@ -346,19 +346,14 @@
 			include_package_resource_monitor=""
 			;;
 		--without-system-weaver)
-<<<<<<< HEAD
-				include_package_weaver=""
-				;;
-=======
 			include_package_weaver=""
 			;;
->>>>>>> 0716ac09
 		--without-system-doc)
 			include_package_doc=""
 			;;
 		--without-system-prune)
-				include_package_prune=""
-				;;
+			include_package_prune=""
+			;;
 		--xrootd-arch)
 			xrootd_arch=${arg}
 			;;
@@ -426,14 +421,7 @@
 	ccflags="${ccflags} -Werror"
 fi
 
-<<<<<<< HEAD
-IFS=" "
-export IFS
-
-potential_packages="dttools ${include_package_makeflow} work_queue ${include_package_apps} ${include_package_sand} ${include_package_allpairs} ${include_package_wavefront} ${include_package_ftplite} ${include_package_parrot} ${include_package_resource_monitor} ${include_package_chirp} ${include_package_weaver} ${include_package_umbrella} ${include_package_doc} ${include_package_prune}"
-=======
 potential_packages="dttools ${include_package_makeflow} work_queue ${include_package_apps} ${include_package_sand} ${include_package_allpairs} ${include_package_wavefront} ${include_package_ftplite} ${include_package_parrot} ${include_package_resource_monitor} ${include_package_chirp} ${include_package_weaver} ${include_package_doc}"
->>>>>>> 0716ac09
 
 check_multiarch
 
