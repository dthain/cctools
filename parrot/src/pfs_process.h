/*
Copyright (C) 2003-2004 Douglas Thain and the University of Wisconsin
Copyright (C) 2005- The University of Notre Dame
This software is distributed under the GNU General Public License.
See the file COPYING for details.
*/

#ifndef PFS_PROCESS_H
#define PFS_PROCESS_H

#include "pfs_types.h"
#include "pfs_table.h"
#include "pfs_sysdeps.h"

extern "C" {
#include "tracer.h"
}

#include <sys/types.h>
#include <sys/resource.h>
#include <sys/time.h>

enum {
    PFS_PROCESS_FLAGS_STARTUP = (1<<0),
    PFS_PROCESS_FLAGS_ASYNC   = (1<<1)
};

enum {
    PFS_PROCESS_STATE_KERNEL,
    PFS_PROCESS_STATE_USER,
    PFS_PROCESS_STATE_WAITREAD,
    PFS_PROCESS_STATE_WAITWRITE
};

#define PFS_SCRATCH_SIZE 4096

struct pfs_process {
	char name[PFS_PATH_MAX];
	char new_logical_name[PFS_PATH_MAX];
	char new_physical_name[PFS_PATH_MAX];
	char scratch_data[PFS_SCRATCH_SIZE];
	char tty[PFS_PATH_MAX];

	mode_t umask;
	pid_t  pid, ppid, tgid;
	int flags, state;
	int interrupted;
	int nsyscalls;
	pfs_table *table;
	struct tracer *tracer;
	struct timeval seltime;

	pfs_size_t io_channel_offset;
	PTRINT_T heap_address;
	PTRINT_T break_address;

	INT64_T syscall;
	INT64_T syscall_original;
	INT64_T syscall_dummy;
	INT64_T syscall_result;
	INT64_T syscall_args[TRACER_ARGS_MAX];
	INT64_T syscall_args_changed;
	INT64_T actual_result;

	int completing_execve;
	int did_stream_warning;
	int diverted_length;
	int signal_interruptible[256];

<<<<<<< HEAD
	int            thread;                // True if thread, false if regular process.
	time_t         time_first_sigcont;
=======
	pid_t          wait_pid;
	int           *wait_ustatus;
	struct rusage *wait_urusage;
	int            wait_options;

	/* status and rusage for parent call to wait*(...) */
	struct rusage  wait_rusage;
	int            wait_status;
	int            exit_signal; /* signal sent to parent on process death */
>>>>>>> 35bb4fed
};

struct pfs_process * pfs_process_create( pid_t pid, pid_t ppid, int share_table );
struct pfs_process * pfs_process_lookup( pid_t pid );

void pfs_process_stop( struct pfs_process *p, int status, struct rusage *usage );
void pfs_process_exit_group( struct pfs_process *p );

void pfs_process_sigio();
void pfs_process_wake( pid_t pid );
int  pfs_process_count();
int  pfs_process_raise( pid_t pid, int sig, int really_sendit );

extern "C" int  pfs_process_getpid();
extern "C" char * pfs_process_name();
extern "C" void pfs_process_kill();
extern "C" void pfs_process_killall();
extern "C" void pfs_process_kill_everyone(int);

PTRINT_T pfs_process_heap_address( struct pfs_process *p );
PTRINT_T pfs_process_scratch_address( struct pfs_process *p );
int pfs_process_verify_break_rw_address( struct pfs_process *p );

extern struct pfs_process *pfs_current;

#endif<|MERGE_RESOLUTION|>--- conflicted
+++ resolved
@@ -66,21 +66,6 @@
 	int did_stream_warning;
 	int diverted_length;
 	int signal_interruptible[256];
-
-<<<<<<< HEAD
-	int            thread;                // True if thread, false if regular process.
-	time_t         time_first_sigcont;
-=======
-	pid_t          wait_pid;
-	int           *wait_ustatus;
-	struct rusage *wait_urusage;
-	int            wait_options;
-
-	/* status and rusage for parent call to wait*(...) */
-	struct rusage  wait_rusage;
-	int            wait_status;
-	int            exit_signal; /* signal sent to parent on process death */
->>>>>>> 35bb4fed
 };
 
 struct pfs_process * pfs_process_create( pid_t pid, pid_t ppid, int share_table );
