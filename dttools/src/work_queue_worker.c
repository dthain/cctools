--- conflicted
+++ resolved
@@ -33,11 +33,8 @@
 #include "create_dir.h"
 #include "delete_dir.h"
 #include "itable.h"
-<<<<<<< HEAD
 #include "random_init.h"
-=======
 #include "macros.h"
->>>>>>> 6efdbc68
 
 #include <unistd.h>
 
